// SPDX-License-Identifier: MIT
pragma solidity 0.8.25;

import {Test, console2} from "forge-std/Test.sol";

import {VaultFactory} from "src/contracts/VaultFactory.sol";
import {DelegatorFactory} from "src/contracts/DelegatorFactory.sol";
import {SlasherFactory} from "src/contracts/SlasherFactory.sol";
import {NetworkRegistry} from "src/contracts/NetworkRegistry.sol";
import {OperatorRegistry} from "src/contracts/OperatorRegistry.sol";
import {MetadataService} from "src/contracts/service/MetadataService.sol";
import {NetworkMiddlewareService} from "src/contracts/service/NetworkMiddlewareService.sol";
import {OptInService} from "src/contracts/service/OptInService.sol";

import {Vault} from "src/contracts/vault/Vault.sol";
import {NetworkRestakeDelegator} from "src/contracts/delegator/NetworkRestakeDelegator.sol";
import {FullRestakeDelegator} from "src/contracts/delegator/FullRestakeDelegator.sol";
import {Slasher} from "src/contracts/slasher/Slasher.sol";
import {VetoSlasher} from "src/contracts/slasher/VetoSlasher.sol";

import {IVault} from "src/interfaces/vault/IVault.sol";
import {SimpleCollateral} from "test/mocks/SimpleCollateral.sol";
import {Token} from "test/mocks/Token.sol";
import {VaultConfigurator} from "src/contracts/VaultConfigurator.sol";
import {IVaultConfigurator} from "src/interfaces/IVaultConfigurator.sol";
import {INetworkRestakeDelegator} from "src/interfaces/delegator/INetworkRestakeDelegator.sol";
import {IFullRestakeDelegator} from "src/interfaces/delegator/IFullRestakeDelegator.sol";
import {IBaseDelegator} from "src/interfaces/delegator/IBaseDelegator.sol";

import {IVaultStorage} from "src/interfaces/vault/IVaultStorage.sol";
import {IVetoSlasher} from "src/interfaces/slasher/IVetoSlasher.sol";
import {IBaseSlasher} from "src/interfaces/slasher/IBaseSlasher.sol";
import {Math} from "@openzeppelin/contracts/utils/math/Math.sol";

<<<<<<< HEAD
import {BaseSlasherHints, VetoSlasherHints} from "src/contracts/hints/SlasherHints.sol";
import {BaseDelegatorHints} from "src/contracts/hints/DelegatorHints.sol";
import {OptInServiceHints} from "src/contracts/hints/OptInServiceHints.sol";
import {VaultHints} from "src/contracts/hints/VaultHints.sol";
=======
import {Subnetwork} from "src/contracts/libraries/Subnetwork.sol";
>>>>>>> 6bf37b70

contract VetoSlasherTest is Test {
    using Math for uint256;
    using Subnetwork for bytes32;
    using Subnetwork for address;

    address owner;
    address alice;
    uint256 alicePrivateKey;
    address bob;
    uint256 bobPrivateKey;

    VaultFactory vaultFactory;
    DelegatorFactory delegatorFactory;
    SlasherFactory slasherFactory;
    NetworkRegistry networkRegistry;
    OperatorRegistry operatorRegistry;
    MetadataService operatorMetadataService;
    MetadataService networkMetadataService;
    NetworkMiddlewareService networkMiddlewareService;
    OptInService operatorVaultOptInService;
    OptInService operatorNetworkOptInService;

    SimpleCollateral collateral;
    VaultConfigurator vaultConfigurator;

    Vault vault;
    FullRestakeDelegator delegator;
    VetoSlasher slasher;

    OptInServiceHints optInServiceHints;
    BaseDelegatorHints baseDelegatorHints;
    BaseSlasherHints baseSlasherHints;
    VetoSlasherHints vetoSlasherHints;

    function setUp() public {
        owner = address(this);
        (alice, alicePrivateKey) = makeAddrAndKey("alice");
        (bob, bobPrivateKey) = makeAddrAndKey("bob");

        vaultFactory = new VaultFactory(owner);
        delegatorFactory = new DelegatorFactory(owner);
        slasherFactory = new SlasherFactory(owner);
        networkRegistry = new NetworkRegistry();
        operatorRegistry = new OperatorRegistry();
        operatorMetadataService = new MetadataService(address(operatorRegistry));
        networkMetadataService = new MetadataService(address(networkRegistry));
        networkMiddlewareService = new NetworkMiddlewareService(address(networkRegistry));
        operatorVaultOptInService = new OptInService(address(operatorRegistry), address(vaultFactory));
        operatorNetworkOptInService = new OptInService(address(operatorRegistry), address(networkRegistry));

        address vaultImpl =
            address(new Vault(address(delegatorFactory), address(slasherFactory), address(vaultFactory)));
        vaultFactory.whitelist(vaultImpl);

        address networkRestakeDelegatorImpl = address(
            new NetworkRestakeDelegator(
                address(networkRegistry),
                address(vaultFactory),
                address(operatorVaultOptInService),
                address(operatorNetworkOptInService),
                address(delegatorFactory),
                delegatorFactory.totalTypes()
            )
        );
        delegatorFactory.whitelist(networkRestakeDelegatorImpl);

        address fullRestakeDelegatorImpl = address(
            new FullRestakeDelegator(
                address(networkRegistry),
                address(vaultFactory),
                address(operatorVaultOptInService),
                address(operatorNetworkOptInService),
                address(delegatorFactory),
                delegatorFactory.totalTypes()
            )
        );
        delegatorFactory.whitelist(fullRestakeDelegatorImpl);

        address slasherImpl = address(
            new Slasher(
                address(vaultFactory),
                address(networkMiddlewareService),
                address(slasherFactory),
                slasherFactory.totalTypes()
            )
        );
        slasherFactory.whitelist(slasherImpl);

        address vetoSlasherImpl = address(
            new VetoSlasher(
                address(vaultFactory),
                address(networkMiddlewareService),
                address(networkRegistry),
                address(slasherFactory),
                slasherFactory.totalTypes()
            )
        );
        slasherFactory.whitelist(vetoSlasherImpl);

        Token token = new Token("Token");
        collateral = new SimpleCollateral(address(token));

        collateral.mint(token.totalSupply());

        vaultConfigurator =
            new VaultConfigurator(address(vaultFactory), address(delegatorFactory), address(slasherFactory));
    }

    function test_Create(uint48 epochDuration, uint48 vetoDuration) public {
        epochDuration = uint48(bound(epochDuration, 1, 50 weeks));
        vetoDuration = uint48(bound(vetoDuration, 0, type(uint48).max / 2));
        vm.assume(vetoDuration < epochDuration);

        (vault, delegator) = _getVaultAndDelegator(epochDuration);

        slasher = _getSlasher(address(vault), vetoDuration);

        assertEq(slasher.VAULT_FACTORY(), address(vaultFactory));
        assertEq(slasher.NETWORK_MIDDLEWARE_SERVICE(), address(networkMiddlewareService));
        assertEq(slasher.vault(), address(vault));
        assertEq(slasher.NETWORK_REGISTRY(), address(networkRegistry));
        assertEq(slasher.vetoDuration(), vetoDuration);
        assertEq(slasher.slashRequestsLength(), 0);
        vm.expectRevert();
        slasher.slashRequests(0);
        assertEq(slasher.resolverSetEpochsDelay(), 3);
        assertEq(slasher.resolverAt(bytes32(0), 0, ""), address(0));
        assertEq(slasher.resolver(bytes32(0), ""), address(0));
    }

    function test_CreateRevertNotVault(
        uint48 epochDuration,
        uint48 vetoDuration,
        uint256 resolverSetEpochsDelay
    ) public {
        epochDuration = uint48(bound(epochDuration, 1, 50 weeks));
        vetoDuration = uint48(bound(vetoDuration, 0, type(uint48).max / 2));
        resolverSetEpochsDelay = bound(resolverSetEpochsDelay, 3, type(uint256).max);
        vm.assume(vetoDuration < epochDuration);

        (vault,) = _getVaultAndDelegator(epochDuration);

        vm.expectRevert(IBaseSlasher.NotVault.selector);
        slasherFactory.create(
            1,
            true,
            abi.encode(
                address(1),
                abi.encode(
                    IVetoSlasher.InitParams({vetoDuration: vetoDuration, resolverSetEpochsDelay: resolverSetEpochsDelay})
                )
            )
        );
    }

    function test_CreateRevertInvalidVetoDuration(
        uint48 epochDuration,
        uint48 vetoDuration,
        uint256 resolverSetEpochsDelay
    ) public {
        epochDuration = uint48(bound(epochDuration, 1, 50 weeks));
        vetoDuration = uint48(bound(vetoDuration, 0, type(uint48).max / 2));
        resolverSetEpochsDelay = bound(resolverSetEpochsDelay, 3, type(uint256).max);
        vm.assume(vetoDuration >= epochDuration);

        (vault,) = _getVaultAndDelegator(epochDuration);

        vm.expectRevert(IVetoSlasher.InvalidVetoDuration.selector);
        slasherFactory.create(
            1,
            true,
            abi.encode(
                address(vault),
                abi.encode(
                    IVetoSlasher.InitParams({vetoDuration: vetoDuration, resolverSetEpochsDelay: resolverSetEpochsDelay})
                )
            )
        );
    }

    function test_CreateRevertInvalidResolverSetEpochsDelay(
        uint48 epochDuration,
        uint48 vetoDuration,
        uint256 resolverSetEpochsDelay
    ) public {
        epochDuration = uint48(bound(epochDuration, 1, 50 weeks));
        vetoDuration = uint48(bound(vetoDuration, 0, type(uint48).max / 2));
        resolverSetEpochsDelay = bound(resolverSetEpochsDelay, 0, 2);
        vm.assume(vetoDuration < epochDuration);

        (vault,) = _getVaultAndDelegator(epochDuration);

        vm.expectRevert(IVetoSlasher.InvalidResolverSetEpochsDelay.selector);
        slasherFactory.create(
            1,
            true,
            abi.encode(
                address(vault),
                abi.encode(
                    IVetoSlasher.InitParams({vetoDuration: vetoDuration, resolverSetEpochsDelay: resolverSetEpochsDelay})
                )
            )
        );
    }

    function test_CreateRevertVaultNotInitialized(
        uint48 epochDuration,
        uint48 vetoDuration,
        uint256 resolverSetEpochsDelay
    ) public {
        epochDuration = uint48(bound(epochDuration, 1, 50 weeks));
        vetoDuration = uint48(bound(vetoDuration, 0, type(uint48).max / 2));
        resolverSetEpochsDelay = bound(resolverSetEpochsDelay, 3, type(uint256).max);
        vm.assume(vetoDuration < epochDuration);

        vault = Vault(vaultFactory.create(1, alice, false, ""));

        vm.expectRevert(IVetoSlasher.VaultNotInitialized.selector);
        slasherFactory.create(
            1,
            true,
            abi.encode(
                address(vault),
                abi.encode(
                    IVetoSlasher.InitParams({vetoDuration: vetoDuration, resolverSetEpochsDelay: resolverSetEpochsDelay})
                )
            )
        );

        address[] memory networkLimitSetRoleHolders = new address[](0);
        address[] memory operatorNetworkLimitSetRoleHolders = new address[](0);
        delegator = FullRestakeDelegator(
            delegatorFactory.create(
                1,
                true,
                abi.encode(
                    address(vault),
                    abi.encode(
                        IFullRestakeDelegator.InitParams({
                            baseParams: IBaseDelegator.BaseParams({
                                defaultAdminRoleHolder: alice,
                                hook: address(0),
                                hookSetRoleHolder: alice
                            }),
                            networkLimitSetRoleHolders: networkLimitSetRoleHolders,
                            operatorNetworkLimitSetRoleHolders: operatorNetworkLimitSetRoleHolders
                        })
                    )
                )
            )
        );

        vault.initialize(
            1,
            alice,
            abi.encode(
                IVault.InitParams({
                    collateral: address(collateral),
                    delegator: address(delegator),
                    slasher: address(0),
                    burner: address(0xdEaD),
                    epochDuration: epochDuration,
                    depositWhitelist: false,
                    defaultAdminRoleHolder: alice,
                    depositorWhitelistRoleHolder: alice
                })
            )
        );

        slasherFactory.create(
            1,
            true,
            abi.encode(
                address(vault),
                abi.encode(
                    IVetoSlasher.InitParams({vetoDuration: vetoDuration, resolverSetEpochsDelay: resolverSetEpochsDelay})
                )
            )
        );
    }

    function test_RequestSlash(
        // uint48 epochDuration,
        uint48 vetoDuration,
        uint256 depositAmount,
        uint256 networkLimit,
        uint256 operatorNetworkLimit1,
        uint256 operatorNetworkLimit2,
        uint256 slashAmount1,
        uint256 slashAmount2
    ) public {
        // epochDuration = uint48(bound(epochDuration, 1, 10 days));
        depositAmount = bound(depositAmount, 1, 100 * 10 ** 18);
        networkLimit = bound(networkLimit, 1, type(uint256).max);
        operatorNetworkLimit1 = bound(operatorNetworkLimit1, 1, type(uint256).max / 2);
        operatorNetworkLimit2 = bound(operatorNetworkLimit2, 1, type(uint256).max / 2);
        slashAmount1 = bound(slashAmount1, 1, type(uint256).max);
        slashAmount2 = bound(slashAmount2, 1, type(uint256).max);
        vetoDuration = uint48(bound(vetoDuration, 0, type(uint48).max / 2));
        vm.assume(vetoDuration < 7 days);

        uint256 blockTimestamp = block.timestamp * block.timestamp / block.timestamp * block.timestamp / block.timestamp;
        blockTimestamp = blockTimestamp + 1_720_700_948;
        vm.warp(blockTimestamp);

        (vault, delegator, slasher) = _getVaultAndDelegatorAndSlasher(7 days, vetoDuration);

        // address network = alice;
        _registerNetwork(alice, alice);
        _setMaxNetworkLimit(alice, 0, type(uint256).max);

        _registerOperator(alice);
        _registerOperator(bob);

        _optInOperatorVault(alice);
        _optInOperatorVault(bob);

        _optInOperatorNetwork(alice, address(alice));
        _optInOperatorNetwork(bob, address(alice));

        _deposit(alice, depositAmount);

        _setNetworkLimit(alice, alice, networkLimit);

        _setOperatorNetworkLimit(alice, alice, alice, operatorNetworkLimit1);
        _setOperatorNetworkLimit(alice, alice, bob, operatorNetworkLimit2);

        blockTimestamp = blockTimestamp + 1;
        vm.warp(blockTimestamp);

        assertEq(0, _requestSlash(alice, alice, alice, slashAmount1, uint48(blockTimestamp - 1), ""));

        (
            // bytes32 subnetwork_,
            ,
            // address operator_,
            ,
            uint256 amount_,
            uint48 captureTimestamp_,
            uint48 vetoDeadline_,
            // bool completed_
        ) = slasher.slashRequests(0);

        // assertEq(subnetwork_, alice.subnetwork(0));
        // assertEq(operator_, alice);
        assertEq(
            amount_, Math.min(slashAmount1, Math.min(depositAmount, Math.min(networkLimit, operatorNetworkLimit1)))
        );
        assertEq(captureTimestamp_, uint48(blockTimestamp - 1));
        assertEq(vetoDeadline_, uint48(blockTimestamp + slasher.vetoDuration()));
        // assertEq(completed_, false);

        assertEq(1, _requestSlash(alice, alice, bob, slashAmount2, uint48(blockTimestamp - 1), ""));

        (
            // subnetwork_,
            ,
            // operator_,
            ,
            amount_,
            captureTimestamp_,
            vetoDeadline_,
            // completed_
        ) = slasher.slashRequests(1);

        // assertEq(subnetwork_, alice.subnetwork(0));
        // assertEq(operator_, bob);
        assertEq(
            amount_, Math.min(slashAmount2, Math.min(depositAmount, Math.min(networkLimit, operatorNetworkLimit2)))
        );
        assertEq(captureTimestamp_, uint48(blockTimestamp - 1));
        assertEq(vetoDeadline_, uint48(blockTimestamp + slasher.vetoDuration()));
        // assertEq(completed_, false);
    }

    function test_RequestSlashRevertInsufficientSlash(
        uint48 epochDuration,
        uint48 vetoDuration,
        uint256 depositAmount,
        uint256 networkLimit,
        uint256 operatorNetworkLimit1,
        uint256 operatorNetworkLimit2,
        uint256 slashAmount1,
        uint256 slashAmount2
    ) public {
        epochDuration = uint48(bound(epochDuration, 1, 10 days));
        depositAmount = bound(depositAmount, 1, 100 * 10 ** 18);
        networkLimit = bound(networkLimit, 1, type(uint256).max);
        operatorNetworkLimit1 = bound(operatorNetworkLimit1, 1, type(uint256).max / 2);
        operatorNetworkLimit2 = bound(operatorNetworkLimit2, 1, type(uint256).max / 2);
        slashAmount1 = bound(slashAmount1, 1, type(uint256).max);
        slashAmount2 = bound(slashAmount2, 1, type(uint256).max);
        vetoDuration = uint48(bound(vetoDuration, 0, type(uint48).max / 2));
        vm.assume(vetoDuration < epochDuration);

        uint256 blockTimestamp = block.timestamp * block.timestamp / block.timestamp * block.timestamp / block.timestamp;
        blockTimestamp = blockTimestamp + 1_720_700_948;
        vm.warp(blockTimestamp);

        (vault, delegator, slasher) = _getVaultAndDelegatorAndSlasher(epochDuration, vetoDuration);

        address network = alice;
        _registerNetwork(network, alice);
        _setMaxNetworkLimit(network, 0, type(uint256).max);

        _registerOperator(alice);
        _registerOperator(bob);

        _optInOperatorVault(alice);
        _optInOperatorVault(bob);

        _optInOperatorNetwork(alice, address(network));
        _optInOperatorNetwork(bob, address(network));

        _deposit(alice, depositAmount);

        _setNetworkLimit(alice, network, networkLimit);
        _setNetworkLimit(alice, network, networkLimit - 1);

        _setOperatorNetworkLimit(alice, network, alice, operatorNetworkLimit1);
        _setOperatorNetworkLimit(alice, network, bob, operatorNetworkLimit2);

        _setOperatorNetworkLimit(alice, network, alice, operatorNetworkLimit1 - 1);
        _setOperatorNetworkLimit(alice, network, bob, operatorNetworkLimit2 - 1);

        blockTimestamp = blockTimestamp + 1;
        vm.warp(blockTimestamp);

        vm.expectRevert(IVetoSlasher.InsufficientSlash.selector);
        _requestSlash(alice, network, alice, 0, uint48(blockTimestamp - 1), "");
    }

    function test_RequestSlashRevertInvalidCaptureTimestamp(
        uint48 epochDuration,
        uint48 vetoDuration,
        uint256 depositAmount,
        uint256 networkLimit,
        uint256 operatorNetworkLimit1,
        uint256 slashAmount1,
        uint256 captureAgo
    ) public {
        epochDuration = uint48(bound(epochDuration, 1, 10 days));
        vetoDuration = uint48(bound(vetoDuration, 0, type(uint48).max / 2));
        vm.assume(vetoDuration < epochDuration);
        depositAmount = bound(depositAmount, 1, 100 * 10 ** 18);
        networkLimit = bound(networkLimit, 1, type(uint256).max);
        operatorNetworkLimit1 = bound(operatorNetworkLimit1, 1, type(uint256).max / 2);
        slashAmount1 = bound(slashAmount1, 1, type(uint256).max);

        uint256 blockTimestamp = block.timestamp * block.timestamp / block.timestamp * block.timestamp / block.timestamp;
        blockTimestamp = blockTimestamp + 1_720_700_948;
        vm.warp(blockTimestamp);

        (vault, delegator, slasher) = _getVaultAndDelegatorAndSlasher(epochDuration, vetoDuration);

        address network = alice;
        _registerNetwork(network, alice);
        _setMaxNetworkLimit(network, 0, type(uint256).max);

        _registerOperator(alice);

        _optInOperatorVault(alice);

        _optInOperatorNetwork(alice, address(network));

        _deposit(alice, depositAmount);

        _setNetworkLimit(alice, network, networkLimit);

        _setOperatorNetworkLimit(alice, network, alice, operatorNetworkLimit1);

        blockTimestamp = blockTimestamp + 10 * epochDuration;
        vm.warp(blockTimestamp);

        vm.assume(captureAgo <= 10 * epochDuration && (captureAgo > epochDuration - vetoDuration || captureAgo == 0));
        vm.expectRevert(IVetoSlasher.InvalidCaptureTimestamp.selector);
        _requestSlash(alice, network, alice, slashAmount1, uint48(blockTimestamp - captureAgo), "");
    }

    function test_setResolver(uint48 epochDuration, uint48 vetoDuration, address resolver1, address resolver2) public {
        epochDuration = uint48(bound(epochDuration, 1, 10 days));
        vetoDuration = uint48(bound(vetoDuration, 0, type(uint48).max / 2));
        vm.assume(vetoDuration < epochDuration);

        uint256 blockTimestamp = block.timestamp * block.timestamp / block.timestamp * block.timestamp / block.timestamp;
        blockTimestamp = blockTimestamp + 1_720_700_948;
        vm.warp(blockTimestamp);

        (vault, delegator, slasher) = _getVaultAndDelegatorAndSlasher(epochDuration, vetoDuration);

        vm.assume(resolver1 != address(0));
        vm.assume(resolver2 != address(0) && resolver2 != resolver1);

        address network = alice;
        _registerNetwork(network, alice);

        _setResolver(network, 0, resolver1, "");

        assertEq(
            slasher.resolverAt(network.subnetwork(0), uint48(blockTimestamp + 2 * vault.epochDuration()), ""), resolver1
        );
        assertEq(slasher.resolver(network.subnetwork(0), ""), resolver1);

        _setResolver(network, 0, resolver2, "");

        assertEq(
            slasher.resolverAt(network.subnetwork(0), uint48(blockTimestamp + 3 * vault.epochDuration()), ""), resolver2
        );
        assertEq(
            slasher.resolverAt(network.subnetwork(0), uint48(blockTimestamp + 2 * vault.epochDuration()), ""), resolver1
        );
        assertEq(slasher.resolver(network.subnetwork(0), ""), resolver1);

        blockTimestamp = blockTimestamp + vault.epochDuration();
        vm.warp(blockTimestamp);

        assertEq(
            slasher.resolverAt(network.subnetwork(0), uint48(blockTimestamp + 2 * vault.epochDuration()), ""), resolver2
        );
        assertEq(slasher.resolver(network.subnetwork(0), ""), resolver1);

        _setResolver(network, 0, resolver1, "");

        assertEq(
            slasher.resolverAt(network.subnetwork(0), uint48(blockTimestamp + 2 * vault.epochDuration()), ""), resolver1
        );
        assertEq(slasher.resolver(network.subnetwork(0), ""), resolver1);
    }

    function test_setResolverRevertNotNetwork(uint48 epochDuration, uint48 vetoDuration) public {
        epochDuration = uint48(bound(epochDuration, 1, 10 days));
        vetoDuration = uint48(bound(vetoDuration, 0, type(uint48).max / 2));
        vm.assume(vetoDuration < epochDuration);

        (vault, delegator, slasher) = _getVaultAndDelegatorAndSlasher(epochDuration, vetoDuration);

        address network = alice;
        _registerNetwork(network, alice);

        vm.expectRevert(IVetoSlasher.NotNetwork.selector);
        _setResolver(bob, 0, alice, "");
    }

    function test_ExecuteSlash(
        uint48 epochDuration,
        uint48 vetoDuration,
        uint256 depositAmount,
        uint256 networkLimit,
        uint256 operatorNetworkLimit1,
        uint256 slashAmount1
    ) public {
        epochDuration = uint48(bound(epochDuration, 1, 10 days));
        vetoDuration = uint48(bound(vetoDuration, 0, type(uint48).max / 2));
        vm.assume(vetoDuration < epochDuration);
        depositAmount = bound(depositAmount, 1, 100 * 10 ** 18);
        networkLimit = bound(networkLimit, 1, type(uint256).max);
        operatorNetworkLimit1 = bound(operatorNetworkLimit1, 1, type(uint256).max / 2);
        slashAmount1 = bound(slashAmount1, 1, type(uint256).max);

        uint256 blockTimestamp = block.timestamp * block.timestamp / block.timestamp * block.timestamp / block.timestamp;
        blockTimestamp = blockTimestamp + 1_720_700_948;
        vm.warp(blockTimestamp);

        (vault, delegator, slasher) = _getVaultAndDelegatorAndSlasher(epochDuration, vetoDuration);

        // address network = alice;
        _registerNetwork(alice, alice);
        _setMaxNetworkLimit(alice, 0, type(uint256).max);

        _registerOperator(alice);

        _optInOperatorVault(alice);

        _optInOperatorNetwork(alice, address(alice));

        _deposit(alice, depositAmount);

        _setNetworkLimit(alice, alice, networkLimit);

        _setOperatorNetworkLimit(alice, alice, alice, operatorNetworkLimit1);

        _setResolver(alice, 0, alice, "");

        blockTimestamp = blockTimestamp + 1;
        vm.warp(blockTimestamp);

        uint256 slashAmountReal1 =
            Math.min(slashAmount1, Math.min(depositAmount, Math.min(networkLimit, operatorNetworkLimit1)));

        _requestSlash(alice, alice, alice, slashAmount1, uint48(blockTimestamp - 1), "");

        (
            bytes32 subnetwork_,
            address operator_,
            uint256 amount_,
            uint48 captureTimestamp_,
            // uint48 vetoDeadline_,
            ,
            bool completed_
        ) = slasher.slashRequests(0);

        assertEq(subnetwork_, alice.subnetwork(0));
        assertEq(operator_, alice);
        assertEq(amount_, slashAmountReal1);
        assertEq(captureTimestamp_, uint48(blockTimestamp - 1));
        // assertEq(vetoDeadline_, uint48(blockTimestamp + slasher.vetoDuration()));
        assertEq(completed_, false);

        blockTimestamp = blockTimestamp + epochDuration - 1;
        vm.warp(blockTimestamp);

        assertTrue(blockTimestamp - uint48(blockTimestamp - 1) <= epochDuration);

        assertEq(_executeSlash(alice, 0, ""), slashAmountReal1);

        assertEq(vault.totalStake(), depositAmount - Math.min(slashAmountReal1, depositAmount));

        (
            subnetwork_,
            operator_,
            amount_,
            captureTimestamp_,
            //  vetoDeadline_,
            ,
            completed_
        ) = slasher.slashRequests(0);

        assertEq(subnetwork_, alice.subnetwork(0));
        assertEq(operator_, alice);
        assertEq(amount_, slashAmountReal1);
        assertEq(captureTimestamp_, uint48(blockTimestamp - epochDuration));
        // assertEq(vetoDeadline_, uint48(blockTimestamp - (epochDuration - 1) + vetoDuration));
        assertEq(completed_, true);

        assertEq(slasher.cumulativeSlashAt(alice.subnetwork(0), alice, uint48(blockTimestamp - 1), ""), 0);
        assertEq(slasher.cumulativeSlashAt(alice.subnetwork(0), alice, uint48(blockTimestamp), ""), slashAmountReal1);
        assertEq(slasher.cumulativeSlash(alice.subnetwork(0), alice), slashAmountReal1);
    }

    function test_ExecuteSlashWithoutResolver(
        uint48 epochDuration,
        uint48 vetoDuration,
        uint256 depositAmount,
        uint256 networkLimit,
        uint256 operatorNetworkLimit1,
        uint256 slashAmount1
    ) public {
        epochDuration = uint48(bound(epochDuration, 1, 10 days));
        vetoDuration = uint48(bound(vetoDuration, 0, type(uint48).max / 2));
        vm.assume(vetoDuration < epochDuration);
        depositAmount = bound(depositAmount, 1, 100 * 10 ** 18);
        networkLimit = bound(networkLimit, 1, type(uint256).max);
        operatorNetworkLimit1 = bound(operatorNetworkLimit1, 1, type(uint256).max / 2);
        slashAmount1 = bound(slashAmount1, 1, type(uint256).max);

        uint256 blockTimestamp = block.timestamp * block.timestamp / block.timestamp * block.timestamp / block.timestamp;
        blockTimestamp = blockTimestamp + 1_720_700_948;
        vm.warp(blockTimestamp);

        (vault, delegator, slasher) = _getVaultAndDelegatorAndSlasher(epochDuration, vetoDuration);

        // address network = alice;
        _registerNetwork(alice, alice);
        _setMaxNetworkLimit(alice, 0, type(uint256).max);

        _registerOperator(alice);

        _optInOperatorVault(alice);

        _optInOperatorNetwork(alice, address(alice));

        _deposit(alice, depositAmount);

        _setNetworkLimit(alice, alice, networkLimit);

        _setOperatorNetworkLimit(alice, alice, alice, operatorNetworkLimit1);

        blockTimestamp = blockTimestamp + 1;
        vm.warp(blockTimestamp);

        uint256 slashAmountReal1 =
            Math.min(slashAmount1, Math.min(depositAmount, Math.min(networkLimit, operatorNetworkLimit1)));

        _requestSlash(alice, alice, alice, slashAmount1, uint48(blockTimestamp - 1), "");

        (
            bytes32 subnetwork_,
            address operator_,
            uint256 amount_,
            uint48 captureTimestamp_,
            // uint48 vetoDeadline_,
            ,
            bool completed_
        ) = slasher.slashRequests(0);

        assertEq(subnetwork_, alice.subnetwork(0));
        assertEq(operator_, alice);
        assertEq(amount_, slashAmountReal1);
        assertEq(captureTimestamp_, uint48(blockTimestamp - 1));
        // assertEq(vetoDeadline_, uint48(blockTimestamp + slasher.vetoDuration()));
        assertEq(completed_, false);

        assertEq(_executeSlash(alice, 0, ""), slashAmountReal1);

        assertEq(vault.totalStake(), depositAmount - Math.min(slashAmountReal1, depositAmount));

        (
            subnetwork_,
            operator_,
            amount_,
            captureTimestamp_,
            //  vetoDeadline_,
            ,
            completed_
        ) = slasher.slashRequests(0);

        assertEq(subnetwork_, alice.subnetwork(0));
        assertEq(operator_, alice);
        assertEq(amount_, slashAmountReal1);
        assertEq(captureTimestamp_, uint48(blockTimestamp - 1));
        // assertEq(vetoDeadline_, uint48(blockTimestamp + vetoDuration));
        assertEq(completed_, true);

        assertEq(slasher.cumulativeSlashAt(alice.subnetwork(0), alice, uint48(blockTimestamp - 1), ""), 0);
        assertEq(slasher.cumulativeSlashAt(alice.subnetwork(0), alice, uint48(blockTimestamp), ""), slashAmountReal1);
        assertEq(slasher.cumulativeSlash(alice.subnetwork(0), alice), slashAmountReal1);
    }

    function test_ExecuteSlashRevertOutdatedCaptureTimestamp1(
        uint48 epochDuration,
        uint48 vetoDuration,
        uint256 depositAmount,
        uint256 networkLimit,
        uint256 operatorNetworkLimit1,
        uint256 slashAmount1
    ) public {
        epochDuration = uint48(bound(epochDuration, 2, 10 days));
        vetoDuration = uint48(bound(vetoDuration, 0, type(uint48).max / 2));
        vm.assume(vetoDuration < epochDuration / 2 - 1);
        depositAmount = bound(depositAmount, 1, 100 * 10 ** 18);
        networkLimit = bound(networkLimit, 1, type(uint256).max);
        operatorNetworkLimit1 = bound(operatorNetworkLimit1, 1, type(uint256).max / 2);
        slashAmount1 = bound(slashAmount1, 1, type(uint256).max);

        uint256 blockTimestamp = block.timestamp * block.timestamp / block.timestamp * block.timestamp / block.timestamp;
        blockTimestamp = blockTimestamp + 1_720_700_948;
        vm.warp(blockTimestamp);

        (vault, delegator, slasher) = _getVaultAndDelegatorAndSlasher(epochDuration, vetoDuration);

        // address network = alice;
        _registerNetwork(alice, alice);
        _setMaxNetworkLimit(alice, 0, type(uint256).max);

        _registerOperator(alice);

        _optInOperatorVault(alice);

        _optInOperatorNetwork(alice, address(alice));

        _deposit(alice, depositAmount);

        _setNetworkLimit(alice, alice, networkLimit);

        _setOperatorNetworkLimit(alice, alice, alice, operatorNetworkLimit1);

        blockTimestamp = blockTimestamp + 1;
        vm.warp(blockTimestamp);

        _requestSlash(alice, alice, alice, slashAmount1, uint48(blockTimestamp - 1), "");

        blockTimestamp = blockTimestamp + vetoDuration;
        vm.warp(blockTimestamp);

        _executeSlash(alice, 0, "");

        vm.expectRevert(IBaseSlasher.OutdatedCaptureTimestamp.selector);
        _requestSlash(alice, alice, alice, slashAmount1, uint48(blockTimestamp - vetoDuration - 2), "");
    }

    function test_ExecuteSlashRevertOutdatedCaptureTimestamp2(
        uint48 epochDuration,
        uint48 vetoDuration,
        uint256 depositAmount,
        uint256 networkLimit,
        uint256 operatorNetworkLimit1,
        uint256 slashAmount1
    ) public {
        epochDuration = uint48(bound(epochDuration, 1, 10 days));
        vetoDuration = uint48(bound(vetoDuration, 0, type(uint48).max / 2));
        vm.assume(vetoDuration < epochDuration - 1);
        depositAmount = bound(depositAmount, 1, 100 * 10 ** 18);
        networkLimit = bound(networkLimit, 1, type(uint256).max);
        operatorNetworkLimit1 = bound(operatorNetworkLimit1, 1, type(uint256).max / 2);
        slashAmount1 = bound(slashAmount1, 1, type(uint256).max);

        uint256 blockTimestamp = block.timestamp * block.timestamp / block.timestamp * block.timestamp / block.timestamp;
        blockTimestamp = blockTimestamp + 1_720_700_948;
        vm.warp(blockTimestamp);

        (vault, delegator, slasher) = _getVaultAndDelegatorAndSlasher(epochDuration, vetoDuration);

        // address network = alice;
        _registerNetwork(alice, alice);
        _setMaxNetworkLimit(alice, 0, type(uint256).max);

        _registerOperator(alice);

        _optInOperatorVault(alice);

        _optInOperatorNetwork(alice, address(alice));

        _deposit(alice, depositAmount);

        _setNetworkLimit(alice, alice, networkLimit);

        _setOperatorNetworkLimit(alice, alice, alice, operatorNetworkLimit1);

        blockTimestamp = blockTimestamp + 2;
        vm.warp(blockTimestamp);

        _requestSlash(alice, alice, alice, slashAmount1, uint48(blockTimestamp - 1), "");

        _requestSlash(alice, alice, alice, slashAmount1, uint48(blockTimestamp - 2), "");

        blockTimestamp = blockTimestamp + epochDuration - 2;
        vm.warp(blockTimestamp);

        _executeSlash(alice, 0, "");

        vm.expectRevert(IBaseSlasher.OutdatedCaptureTimestamp.selector);
        _executeSlash(alice, 1, "");
    }

    function test_ExecuteSlashRevertSlashRequestNotExist(
        uint48 epochDuration,
        uint48 vetoDuration,
        uint256 depositAmount,
        uint256 networkLimit,
        uint256 operatorNetworkLimit1,
        uint256 slashAmount1
    ) public {
        epochDuration = uint48(bound(epochDuration, 1, 10 days));
        vetoDuration = uint48(bound(vetoDuration, 0, type(uint48).max / 2));
        vm.assume(vetoDuration < epochDuration);
        depositAmount = bound(depositAmount, 1, 100 * 10 ** 18);
        networkLimit = bound(networkLimit, 1, type(uint256).max);
        operatorNetworkLimit1 = bound(operatorNetworkLimit1, 1, type(uint256).max / 2);
        slashAmount1 = bound(slashAmount1, 1, type(uint256).max);

        uint256 blockTimestamp = block.timestamp * block.timestamp / block.timestamp * block.timestamp / block.timestamp;
        blockTimestamp = blockTimestamp + 1_720_700_948;
        vm.warp(blockTimestamp);

        (vault, delegator, slasher) = _getVaultAndDelegatorAndSlasher(epochDuration, vetoDuration);

        address network = alice;
        _registerNetwork(network, alice);
        _setMaxNetworkLimit(network, 0, type(uint256).max);

        _registerOperator(alice);

        _optInOperatorVault(alice);

        _optInOperatorNetwork(alice, address(network));

        _deposit(alice, depositAmount);

        _setNetworkLimit(alice, network, networkLimit);

        _setOperatorNetworkLimit(alice, network, alice, operatorNetworkLimit1);

        blockTimestamp = blockTimestamp + 1;
        vm.warp(blockTimestamp);

        slashAmount1 = Math.min(slashAmount1, Math.min(depositAmount, Math.min(networkLimit, operatorNetworkLimit1)));

        _requestSlash(alice, network, alice, slashAmount1, uint48(blockTimestamp - 1), "");

        blockTimestamp = blockTimestamp + vetoDuration;
        vm.warp(blockTimestamp);

        vm.expectRevert(IVetoSlasher.SlashRequestNotExist.selector);
        _executeSlash(alice, 1, "");
    }

    function test_ExecuteSlashRevertVetoPeriodNotEnded(
        uint48 epochDuration,
        uint48 vetoDuration,
        uint256 depositAmount,
        uint256 networkLimit,
        uint256 operatorNetworkLimit1,
        uint256 slashAmount1
    ) public {
        epochDuration = uint48(bound(epochDuration, 1, 10 days));
        vetoDuration = uint48(bound(vetoDuration, 1, type(uint48).max / 2));
        vm.assume(vetoDuration < epochDuration);
        depositAmount = bound(depositAmount, 1, 100 * 10 ** 18);
        networkLimit = bound(networkLimit, 1, type(uint256).max);
        operatorNetworkLimit1 = bound(operatorNetworkLimit1, 1, type(uint256).max / 2);
        slashAmount1 = bound(slashAmount1, 1, type(uint256).max);

        uint256 blockTimestamp = block.timestamp * block.timestamp / block.timestamp * block.timestamp / block.timestamp;
        blockTimestamp = blockTimestamp + 1_720_700_948;
        vm.warp(blockTimestamp);

        (vault, delegator, slasher) = _getVaultAndDelegatorAndSlasher(epochDuration, vetoDuration);

        address network = alice;
        _registerNetwork(network, alice);
        _setMaxNetworkLimit(network, 0, type(uint256).max);

        _registerOperator(alice);

        _optInOperatorVault(alice);

        _optInOperatorNetwork(alice, address(network));

        _deposit(alice, depositAmount);

        _setNetworkLimit(alice, network, networkLimit);

        _setOperatorNetworkLimit(alice, network, alice, operatorNetworkLimit1);

        _setResolver(network, 0, alice, "");

        blockTimestamp = blockTimestamp + 1;
        vm.warp(blockTimestamp);

        slashAmount1 = Math.min(slashAmount1, Math.min(depositAmount, Math.min(networkLimit, operatorNetworkLimit1)));

        _requestSlash(alice, network, alice, slashAmount1, uint48(blockTimestamp - 1), "");

        vm.expectRevert(IVetoSlasher.VetoPeriodNotEnded.selector);
        _executeSlash(alice, 0, "");
    }

    function test_ExecuteSlashRevertSlashPeriodEnded(
        uint48 epochDuration,
        uint48 vetoDuration,
        uint256 depositAmount,
        uint256 networkLimit,
        uint256 operatorNetworkLimit1,
        uint256 slashAmount1
    ) public {
        epochDuration = uint48(bound(epochDuration, 1, 10 days));
        vetoDuration = uint48(bound(vetoDuration, 0, type(uint48).max / 2));
        vm.assume(vetoDuration < epochDuration);
        depositAmount = bound(depositAmount, 1, 100 * 10 ** 18);
        networkLimit = bound(networkLimit, 1, type(uint256).max);
        operatorNetworkLimit1 = bound(operatorNetworkLimit1, 1, type(uint256).max / 2);
        slashAmount1 = bound(slashAmount1, 1, type(uint256).max);

        uint256 blockTimestamp = block.timestamp * block.timestamp / block.timestamp * block.timestamp / block.timestamp;
        blockTimestamp = blockTimestamp + 1_720_700_948;
        vm.warp(blockTimestamp);

        (vault, delegator, slasher) = _getVaultAndDelegatorAndSlasher(epochDuration, vetoDuration);

        address network = alice;
        _registerNetwork(network, alice);
        _setMaxNetworkLimit(network, 0, type(uint256).max);

        _registerOperator(alice);

        _optInOperatorVault(alice);

        _optInOperatorNetwork(alice, address(network));

        _deposit(alice, depositAmount);

        _setNetworkLimit(alice, network, networkLimit);

        _setOperatorNetworkLimit(alice, network, alice, operatorNetworkLimit1);

        blockTimestamp = blockTimestamp + 1;
        vm.warp(blockTimestamp);

        slashAmount1 = Math.min(slashAmount1, Math.min(depositAmount, Math.min(networkLimit, operatorNetworkLimit1)));

        _requestSlash(alice, network, alice, slashAmount1, uint48(blockTimestamp - 1), "");

        blockTimestamp = blockTimestamp + epochDuration + 1;
        vm.warp(blockTimestamp);

        vm.expectRevert(IVetoSlasher.SlashPeriodEnded.selector);
        _executeSlash(alice, 0, "");
    }

    function test_ExecuteSlashRevertSlashRequestCompleted(
        uint48 epochDuration,
        uint48 vetoDuration,
        uint256 depositAmount,
        uint256 networkLimit,
        uint256 operatorNetworkLimit1,
        uint256 slashAmount1
    ) public {
        epochDuration = uint48(bound(epochDuration, 1, 10 days));
        vetoDuration = uint48(bound(vetoDuration, 0, type(uint48).max / 2));
        vm.assume(vetoDuration < epochDuration);
        depositAmount = bound(depositAmount, 1, 100 * 10 ** 18);
        networkLimit = bound(networkLimit, 1, type(uint256).max);
        operatorNetworkLimit1 = bound(operatorNetworkLimit1, 1, type(uint256).max / 2);
        slashAmount1 = bound(slashAmount1, 1, type(uint256).max);

        uint256 blockTimestamp = block.timestamp * block.timestamp / block.timestamp * block.timestamp / block.timestamp;
        blockTimestamp = blockTimestamp + 1_720_700_948;
        vm.warp(blockTimestamp);

        (vault, delegator, slasher) = _getVaultAndDelegatorAndSlasher(epochDuration, vetoDuration);

        address network = alice;
        _registerNetwork(network, alice);
        _setMaxNetworkLimit(network, 0, type(uint256).max);

        _registerOperator(alice);

        _optInOperatorVault(alice);

        _optInOperatorNetwork(alice, address(network));

        _deposit(alice, depositAmount);

        _setNetworkLimit(alice, network, networkLimit);

        _setOperatorNetworkLimit(alice, network, alice, operatorNetworkLimit1);

        blockTimestamp = blockTimestamp + 1;
        vm.warp(blockTimestamp);

        slashAmount1 = Math.min(slashAmount1, Math.min(depositAmount, Math.min(networkLimit, operatorNetworkLimit1)));

        _requestSlash(alice, network, alice, slashAmount1, uint48(blockTimestamp - 1), "");

        blockTimestamp = blockTimestamp + vetoDuration;
        vm.warp(blockTimestamp);

        _executeSlash(alice, 0, "");

        vm.expectRevert(IVetoSlasher.SlashRequestCompleted.selector);
        _executeSlash(alice, 0, "");
    }

    function test_VetoSlash(
        uint48 epochDuration,
        uint48 vetoDuration,
        uint256 depositAmount,
        uint256 networkLimit,
        uint256 operatorNetworkLimit1,
        uint256 slashAmount1
    ) public {
        epochDuration = uint48(bound(epochDuration, 1, 10 days));
        vetoDuration = uint48(bound(vetoDuration, 1, type(uint48).max / 2));
        vm.assume(vetoDuration + 1 <= epochDuration);
        depositAmount = bound(depositAmount, 1, 100 * 10 ** 18);
        networkLimit = bound(networkLimit, 1, type(uint256).max);
        operatorNetworkLimit1 = bound(operatorNetworkLimit1, 1, type(uint256).max / 2);
        slashAmount1 = bound(slashAmount1, 1, type(uint256).max);

        uint256 blockTimestamp = block.timestamp * block.timestamp / block.timestamp * block.timestamp / block.timestamp;
        blockTimestamp = blockTimestamp + 1_720_700_948;
        vm.warp(blockTimestamp);

        (vault, delegator, slasher) = _getVaultAndDelegatorAndSlasher(epochDuration, vetoDuration);

        // address network = alice;
        _registerNetwork(alice, alice);
        _setMaxNetworkLimit(alice, 0, type(uint256).max);

        _registerOperator(alice);

        _optInOperatorVault(alice);

        _optInOperatorNetwork(alice, address(alice));

        _deposit(alice, depositAmount);

        _setNetworkLimit(alice, alice, networkLimit);

        _setOperatorNetworkLimit(alice, alice, alice, operatorNetworkLimit1);

        _setResolver(alice, 0, alice, "");

        blockTimestamp = blockTimestamp + 1;
        vm.warp(blockTimestamp);

        _setResolver(alice, 0, bob, "");

        slashAmount1 = Math.min(slashAmount1, Math.min(depositAmount, Math.min(networkLimit, operatorNetworkLimit1)));

        _requestSlash(alice, alice, alice, slashAmount1, uint48(blockTimestamp - 1), "");

        _vetoSlash(alice, 0, "");

        (,,,,, bool completed_) = slasher.slashRequests(0);

        assertEq(completed_, true);
    }

    function test_VetoSlashRevertSlashRequestNotExist(
        uint48 epochDuration,
        uint48 vetoDuration,
        uint256 depositAmount,
        uint256 networkLimit,
        uint256 operatorNetworkLimit1,
        uint256 slashAmount1
    ) public {
        epochDuration = uint48(bound(epochDuration, 1, 10 days));
        vetoDuration = uint48(bound(vetoDuration, 1, type(uint48).max / 2));
        vm.assume(vetoDuration + 1 <= epochDuration);
        depositAmount = bound(depositAmount, 1, 100 * 10 ** 18);
        networkLimit = bound(networkLimit, 1, type(uint256).max);
        operatorNetworkLimit1 = bound(operatorNetworkLimit1, 1, type(uint256).max / 2);
        slashAmount1 = bound(slashAmount1, 1, type(uint256).max);

        uint256 blockTimestamp = block.timestamp * block.timestamp / block.timestamp * block.timestamp / block.timestamp;
        blockTimestamp = blockTimestamp + 1_720_700_948;
        vm.warp(blockTimestamp);

        (vault, delegator, slasher) = _getVaultAndDelegatorAndSlasher(epochDuration, vetoDuration);

        // address network = alice;
        _registerNetwork(alice, alice);
        _setMaxNetworkLimit(alice, 0, type(uint256).max);

        _registerOperator(alice);

        _optInOperatorVault(alice);

        _optInOperatorNetwork(alice, address(alice));

        _deposit(alice, depositAmount);

        _setNetworkLimit(alice, alice, networkLimit);

        _setOperatorNetworkLimit(alice, alice, alice, operatorNetworkLimit1);

        _setResolver(alice, 0, alice, "");

        blockTimestamp = blockTimestamp + 1;
        vm.warp(blockTimestamp);

        slashAmount1 = Math.min(slashAmount1, Math.min(depositAmount, Math.min(networkLimit, operatorNetworkLimit1)));

        _requestSlash(alice, alice, alice, slashAmount1, uint48(blockTimestamp - 1), "");

        vm.expectRevert(IVetoSlasher.SlashRequestNotExist.selector);
        _vetoSlash(alice, 1, "");
    }

    function test_VetoSlashRevertVetoPeriodEnded(
        uint48 epochDuration,
        uint48 vetoDuration,
        uint256 depositAmount,
        uint256 networkLimit,
        uint256 operatorNetworkLimit1,
        uint256 slashAmount1
    ) public {
        epochDuration = uint48(bound(epochDuration, 1, 10 days));
        vetoDuration = uint48(bound(vetoDuration, 1, type(uint48).max / 2));
        vm.assume(vetoDuration + 1 <= epochDuration);
        depositAmount = bound(depositAmount, 1, 100 * 10 ** 18);
        networkLimit = bound(networkLimit, 1, type(uint256).max);
        operatorNetworkLimit1 = bound(operatorNetworkLimit1, 1, type(uint256).max / 2);
        slashAmount1 = bound(slashAmount1, 1, type(uint256).max);

        uint256 blockTimestamp = block.timestamp * block.timestamp / block.timestamp * block.timestamp / block.timestamp;
        blockTimestamp = blockTimestamp + 1_720_700_948;
        vm.warp(blockTimestamp);

        (vault, delegator, slasher) = _getVaultAndDelegatorAndSlasher(epochDuration, vetoDuration);

        // address network = alice;
        _registerNetwork(alice, alice);
        _setMaxNetworkLimit(alice, 0, type(uint256).max);

        _registerOperator(alice);

        _optInOperatorVault(alice);

        _optInOperatorNetwork(alice, address(alice));

        _deposit(alice, depositAmount);

        _setNetworkLimit(alice, alice, networkLimit);

        _setOperatorNetworkLimit(alice, alice, alice, operatorNetworkLimit1);

        _setResolver(alice, 0, alice, "");

        blockTimestamp = blockTimestamp + 1;
        vm.warp(blockTimestamp);

        slashAmount1 = Math.min(slashAmount1, Math.min(depositAmount, Math.min(networkLimit, operatorNetworkLimit1)));

        _requestSlash(alice, alice, alice, slashAmount1, uint48(blockTimestamp - 1), "");

        blockTimestamp = blockTimestamp + vetoDuration;
        vm.warp(blockTimestamp);

        vm.expectRevert(IVetoSlasher.VetoPeriodEnded.selector);
        _vetoSlash(alice, 0, "");
    }

    function test_VetoSlashRevertNotResolver(
        uint48 epochDuration,
        uint48 vetoDuration,
        uint256 depositAmount,
        uint256 networkLimit,
        uint256 operatorNetworkLimit1,
        uint256 slashAmount1
    ) public {
        epochDuration = uint48(bound(epochDuration, 1, 10 days));
        vetoDuration = uint48(bound(vetoDuration, 1, type(uint48).max / 2));
        vm.assume(vetoDuration + 1 <= epochDuration);
        depositAmount = bound(depositAmount, 1, 100 * 10 ** 18);
        networkLimit = bound(networkLimit, 1, type(uint256).max);
        operatorNetworkLimit1 = bound(operatorNetworkLimit1, 1, type(uint256).max / 2);
        slashAmount1 = bound(slashAmount1, 1, type(uint256).max);

        uint256 blockTimestamp = block.timestamp * block.timestamp / block.timestamp * block.timestamp / block.timestamp;
        blockTimestamp = blockTimestamp + 1_720_700_948;
        vm.warp(blockTimestamp);

        (vault, delegator, slasher) = _getVaultAndDelegatorAndSlasher(epochDuration, vetoDuration);

        // address network = alice;
        _registerNetwork(alice, alice);
        _setMaxNetworkLimit(alice, 0, type(uint256).max);

        _registerOperator(alice);

        _optInOperatorVault(alice);

        _optInOperatorNetwork(alice, address(alice));

        _deposit(alice, depositAmount);

        _setNetworkLimit(alice, alice, networkLimit);

        _setOperatorNetworkLimit(alice, alice, alice, operatorNetworkLimit1);

        _setResolver(alice, 0, alice, "");

        blockTimestamp = blockTimestamp + 1;
        vm.warp(blockTimestamp);

        slashAmount1 = Math.min(slashAmount1, Math.min(depositAmount, Math.min(networkLimit, operatorNetworkLimit1)));

        _requestSlash(alice, alice, alice, slashAmount1, uint48(blockTimestamp - 1), "");

        vm.expectRevert(IVetoSlasher.NotResolver.selector);
        _vetoSlash(address(1), 0, "");
    }

    function test_VetoSlashRevertSlashRequestCompleted(
        uint48 epochDuration,
        uint48 vetoDuration,
        uint256 depositAmount,
        uint256 networkLimit,
        uint256 operatorNetworkLimit1,
        uint256 slashAmount1
    ) public {
        epochDuration = uint48(bound(epochDuration, 1, 10 days));
        vetoDuration = uint48(bound(vetoDuration, 1, type(uint48).max / 2));
        vm.assume(vetoDuration + 1 <= epochDuration);
        depositAmount = bound(depositAmount, 1, 100 * 10 ** 18);
        networkLimit = bound(networkLimit, 1, type(uint256).max);
        operatorNetworkLimit1 = bound(operatorNetworkLimit1, 1, type(uint256).max / 2);
        slashAmount1 = bound(slashAmount1, 1, type(uint256).max);

        uint256 blockTimestamp = block.timestamp * block.timestamp / block.timestamp * block.timestamp / block.timestamp;
        blockTimestamp = blockTimestamp + 1_720_700_948;
        vm.warp(blockTimestamp);

        (vault, delegator, slasher) = _getVaultAndDelegatorAndSlasher(epochDuration, vetoDuration);

        // address network = alice;
        _registerNetwork(alice, alice);
        _setMaxNetworkLimit(alice, 0, type(uint256).max);

        _registerOperator(alice);

        _optInOperatorVault(alice);

        _optInOperatorNetwork(alice, address(alice));

        _deposit(alice, depositAmount);

        _setNetworkLimit(alice, alice, networkLimit);

        _setOperatorNetworkLimit(alice, alice, alice, operatorNetworkLimit1);

        _setResolver(alice, 0, alice, "");

        blockTimestamp = blockTimestamp + 1;
        vm.warp(blockTimestamp);

        slashAmount1 = Math.min(slashAmount1, Math.min(depositAmount, Math.min(networkLimit, operatorNetworkLimit1)));

        _requestSlash(alice, alice, alice, slashAmount1, uint48(blockTimestamp - 1), "");

        _vetoSlash(alice, 0, "");

        vm.expectRevert(IVetoSlasher.SlashRequestCompleted.selector);
        _vetoSlash(alice, 0, "");
    }

    // struct GasStruct {
    //     uint256 gasSpent1;
    //     uint256 gasSpent2;
    // }

    // struct HintStruct {
    //     uint256 num;
    //     bool back;
    //     uint256 secondsAgo;
    // }

    // function test_ResolverSharesHint(uint256 amount1, uint48 epochDuration, HintStruct memory hintStruct) public {
    //     epochDuration = uint48(bound(epochDuration, 1, 7 days));
    //     hintStruct.num = bound(hintStruct.num, 0, 25);
    //     hintStruct.secondsAgo = bound(hintStruct.secondsAgo, 0, 1_720_700_948);

    //     uint256 blockTimestamp = block.timestamp * block.timestamp / block.timestamp * block.timestamp / block.timestamp;
    //     blockTimestamp = blockTimestamp + 1_720_700_948;
    //     vm.warp(blockTimestamp);

    //     (vault, delegator, slasher) = _getVaultAndDelegatorAndSlasher(epochDuration, 0);

    //     amount1 = bound(amount1, 0, slasher.SHARES_BASE());

    //     address network = alice;
    //     _registerNetwork(network, alice);

    //     _registerOperator(alice);

    //     for (uint256 i; i < hintStruct.num; ++i) {
    //         _setResolverShares(alice, alice, amount1, "");

    //         blockTimestamp = blockTimestamp + 3 * epochDuration;
    //         vm.warp(blockTimestamp);
    //     }

    //     uint48 timestamp =
    //         uint48(hintStruct.back ? blockTimestamp - hintStruct.secondsAgo : blockTimestamp + hintStruct.secondsAgo);

    //     optInServiceHints = new OptInServiceHints();
    //     baseDelegatorHints = new BaseDelegatorHints(address(optInServiceHints), address(new VaultHints()));
    //     baseSlasherHints = new BaseSlasherHints(address(baseDelegatorHints), address(optInServiceHints));
    //     vetoSlasherHints = VetoSlasherHints(baseSlasherHints.VETO_SLASHER_HINTS());

    //     GasStruct memory gasStruct = GasStruct({gasSpent1: 1, gasSpent2: 1});
    //     slasher.resolverSharesAt(network, alice, timestamp, "");
    //     gasStruct.gasSpent1 = vm.lastCallGas().gasTotalUsed;

    //     bytes memory hints = vetoSlasherHints.resolverSharesHint(address(slasher), network, alice, timestamp);
    //     slasher.resolverSharesAt(network, alice, timestamp, hints);
    //     gasStruct.gasSpent2 = vm.lastCallGas().gasTotalUsed;
    //     assertGe(gasStruct.gasSpent1, gasStruct.gasSpent2);
    // }

    // function test_ResolverSharesHintNow(uint256 amount1, uint48 epochDuration, HintStruct memory hintStruct) public {
    //     epochDuration = uint48(bound(epochDuration, 1, 7 days));
    //     hintStruct.num = bound(hintStruct.num, 0, 25);
    //     hintStruct.secondsAgo = bound(hintStruct.secondsAgo, 0, 1_720_700_948);

    //     uint256 blockTimestamp = block.timestamp * block.timestamp / block.timestamp * block.timestamp / block.timestamp;
    //     blockTimestamp = blockTimestamp + 1_720_700_948;
    //     vm.warp(blockTimestamp);

    //     (vault, delegator, slasher) = _getVaultAndDelegatorAndSlasher(epochDuration, 0);

    //     amount1 = bound(amount1, 0, slasher.SHARES_BASE());

    //     address network = alice;
    //     _registerNetwork(network, alice);

    //     _registerOperator(alice);

    //     for (uint256 i; i < hintStruct.num; ++i) {
    //         _setResolverShares(alice, alice, amount1, "");

    //         blockTimestamp = blockTimestamp + 3 * epochDuration;
    //         vm.warp(blockTimestamp);
    //     }

    //     uint48 timestamp = uint48(blockTimestamp);

    //     optInServiceHints = new OptInServiceHints();
    //     VaultHints vaultHints = new VaultHints();
    //     baseDelegatorHints = new BaseDelegatorHints(address(optInServiceHints), address(vaultHints));
    //     baseSlasherHints = new BaseSlasherHints(address(baseDelegatorHints), address(optInServiceHints));
    //     vetoSlasherHints = VetoSlasherHints(baseSlasherHints.VETO_SLASHER_HINTS());
    //     bytes memory hints = vetoSlasherHints.resolverSharesHint(address(slasher), network, alice, timestamp);

    //     GasStruct memory gasStruct = GasStruct({gasSpent1: 1, gasSpent2: 1});
    //     slasher.resolverShares(network, alice, "");
    //     gasStruct.gasSpent1 = vm.lastCallGas().gasTotalUsed;
    //     slasher.resolverShares(network, alice, hints);
    //     gasStruct.gasSpent2 = vm.lastCallGas().gasTotalUsed;
    //     assertGe(gasStruct.gasSpent1, gasStruct.gasSpent2);
    // }

    // struct InputParams {
    //     uint256 depositAmount;
    //     uint256 networkLimit;
    //     uint256 operatorNetworkLimit;
    //     uint256 slashAmount;
    // }

    // function test_RequestSlashHints(
    //     uint256 amount1,
    //     uint48 epochDuration,
    //     HintStruct memory hintStruct,
    //     InputParams memory inputParams
    // ) public {
    //     amount1 = bound(amount1, 1, 10 * 10 ** 18);
    //     epochDuration = uint48(bound(epochDuration, 1, 7 days));
    //     hintStruct.num = bound(hintStruct.num, 0, 25);
    //     hintStruct.secondsAgo = bound(hintStruct.secondsAgo, 0, 2 * epochDuration);
    //     inputParams.slashAmount = bound(inputParams.slashAmount, 1, 1 * 10 ** 18);
    //     inputParams.depositAmount =
    //         bound(inputParams.depositAmount, Math.max(1, inputParams.slashAmount * hintStruct.num), 1000 * 10 ** 18);
    //     inputParams.networkLimit = bound(inputParams.networkLimit, inputParams.slashAmount, type(uint256).max);
    //     inputParams.operatorNetworkLimit =
    //         bound(inputParams.operatorNetworkLimit, inputParams.slashAmount, type(uint256).max);

    //     uint256 blockTimestamp = block.timestamp * block.timestamp / block.timestamp * block.timestamp / block.timestamp;
    //     blockTimestamp = blockTimestamp + 1_720_700_948;
    //     vm.warp(blockTimestamp);

    //     (vault, delegator, slasher) = _getVaultAndDelegatorAndSlasher(epochDuration, 0);
    //     VetoSlasherHintsHelper vetoSlasherHintsHelper = new VetoSlasherHintsHelper();

    //     address network = alice;
    //     address middleware = address(vetoSlasherHintsHelper);
    //     _registerNetwork(network, middleware);
    //     _setMaxNetworkLimit(network, type(uint256).max);

    //     _registerOperator(alice);

    //     for (uint256 i; i < hintStruct.num / 2; ++i) {
    //         _optInOperatorVault(alice);
    //         if (hintStruct.num % 2 == 0) {
    //             _optInOperatorNetwork(alice, address(network));
    //         }
    //         if (hintStruct.num % 3 == 0) {
    //             _optInNetworkVault(network);
    //         }

    //         _deposit(alice, inputParams.depositAmount);
    //         _setNetworkLimit(alice, network, inputParams.networkLimit);
    //         _setOperatorNetworkLimit(alice, network, alice, inputParams.operatorNetworkLimit);

    //         blockTimestamp = blockTimestamp + 1;
    //         vm.warp(blockTimestamp);

    //         if (hintStruct.num % 2 == 0) {
    //             vm.startPrank(alice);
    //             try slasher.requestSlash(network, alice, inputParams.slashAmount, uint48(blockTimestamp - 1), "")
    //             returns (uint256 slashIndex) {
    //                 slasher.executeSlash(slashIndex, "");
    //             } catch {}
    //             vm.stopPrank();
    //         }

    //         _optOutOperatorVault(alice);
    //         if (hintStruct.num % 2 == 0) {
    //             _optOutOperatorNetwork(alice, address(network));
    //         }
    //         if (hintStruct.num % 3 == 0) {
    //             _optOutNetworkVault(network);
    //         }
    //     }

    //     for (uint256 i; i < hintStruct.num / 2; ++i) {
    //         _optInOperatorVault(alice);
    //         if (hintStruct.num % 2 == 0) {
    //             _optInOperatorNetwork(alice, address(network));
    //         }
    //         if (hintStruct.num % 3 == 0) {
    //             _optInNetworkVault(network);
    //         }

    //         _deposit(alice, inputParams.depositAmount);
    //         _setNetworkLimit(alice, network, inputParams.networkLimit);
    //         _setOperatorNetworkLimit(alice, network, alice, inputParams.operatorNetworkLimit);

    //         blockTimestamp = blockTimestamp + 1;
    //         vm.warp(blockTimestamp);

    //         if (hintStruct.num % 2 == 0) {
    //             vm.startPrank(alice);
    //             try slasher.requestSlash(network, alice, inputParams.slashAmount, uint48(blockTimestamp - 1), "")
    //             returns (uint256 slashIndex) {
    //                 slasher.executeSlash(slashIndex, "");
    //             } catch {}
    //             vm.stopPrank();
    //         }

    //         _optOutOperatorVault(alice);
    //         if (hintStruct.num % 2 == 0) {
    //             _optOutOperatorNetwork(alice, address(network));
    //         }
    //         if (hintStruct.num % 3 == 0) {
    //             _optOutNetworkVault(network);
    //         }

    //         blockTimestamp = blockTimestamp + 1;
    //         vm.warp(blockTimestamp);
    //     }

    //     uint48 timestamp =
    //         uint48(hintStruct.back ? blockTimestamp - hintStruct.secondsAgo : blockTimestamp + hintStruct.secondsAgo);

    //     optInServiceHints = new OptInServiceHints();
    //     VaultHints vaultHints = new VaultHints();
    //     baseDelegatorHints = new BaseDelegatorHints(address(optInServiceHints), address(vaultHints));
    //     baseSlasherHints = new BaseSlasherHints(address(baseDelegatorHints), address(optInServiceHints));
    //     vetoSlasherHints = VetoSlasherHints(baseSlasherHints.VETO_SLASHER_HINTS());

    //     GasStruct memory gasStruct = GasStruct({gasSpent1: 1, gasSpent2: 1});
    //     try vetoSlasherHintsHelper.tryRequestSlash(
    //         address(slasher), network, alice, inputParams.slashAmount, timestamp, ""
    //     ) {} catch (bytes memory data) {
    //         (bool reverted, uint256 gasSpent) = abi.decode(data, (bool, uint256));
    //         gasStruct.gasSpent1 = gasSpent;
    //     }

    //     bytes memory hints = vetoSlasherHints.requestSlashHints(
    //         address(slasher), middleware, network, alice, inputParams.slashAmount, timestamp
    //     );
    //     try vetoSlasherHintsHelper.tryRequestSlash(
    //         address(slasher), network, alice, inputParams.slashAmount, timestamp, hints
    //     ) {} catch (bytes memory data) {
    //         (bool reverted, uint256 gasSpent) = abi.decode(data, (bool, uint256));
    //         gasStruct.gasSpent2 = gasSpent;
    //     }
    //     assertGe(gasStruct.gasSpent1, gasStruct.gasSpent2);
    // }

    // function test_ExecuteSlashHints(
    //     uint256 amount1,
    //     uint48 epochDuration,
    //     HintStruct memory hintStruct,
    //     InputParams memory inputParams
    // ) public {
    //     amount1 = bound(amount1, 1, 10 * 10 ** 18);
    //     epochDuration = uint48(bound(epochDuration, 1, 7 days));
    //     hintStruct.num = bound(hintStruct.num, 1, 25);
    //     hintStruct.secondsAgo = bound(hintStruct.secondsAgo, 1, Math.min(hintStruct.num, epochDuration));
    //     inputParams.slashAmount = bound(inputParams.slashAmount, 1, 1 * 10 ** 18);
    //     inputParams.depositAmount = bound(
    //         inputParams.depositAmount, Math.max(1, inputParams.slashAmount * (hintStruct.num + 1)), 1000 * 10 ** 18
    //     );
    //     inputParams.networkLimit = bound(
    //         inputParams.networkLimit, Math.max(1, inputParams.slashAmount * (hintStruct.num + 1)), type(uint256).max
    //     );
    //     inputParams.operatorNetworkLimit = bound(
    //         inputParams.operatorNetworkLimit,
    //         Math.max(1, inputParams.slashAmount * (hintStruct.num + 1)),
    //         type(uint256).max
    //     );

    //     uint256 blockTimestamp = block.timestamp * block.timestamp / block.timestamp * block.timestamp / block.timestamp;
    //     blockTimestamp = blockTimestamp + 1_720_700_948;
    //     vm.warp(blockTimestamp);

    //     (vault, delegator, slasher) = _getVaultAndDelegatorAndSlasher(epochDuration, 0);
    //     VetoSlasherHintsHelper vetoSlasherHintsHelper = new VetoSlasherHintsHelper();

    //     address network = alice;
    //     address middleware = alice;
    //     _registerNetwork(network, middleware);
    //     _setMaxNetworkLimit(network, type(uint256).max);

    //     _registerOperator(alice);

    //     for (uint256 i; i < hintStruct.num; ++i) {
    //         _optInOperatorVault(alice);
    //         _optInOperatorNetwork(alice, address(network));
    //         _optInNetworkVault(network);

    //         _deposit(alice, inputParams.depositAmount);
    //         _setNetworkLimit(alice, network, inputParams.networkLimit);
    //         _setOperatorNetworkLimit(alice, network, alice, inputParams.operatorNetworkLimit);

    //         blockTimestamp = blockTimestamp + 1;
    //         vm.warp(blockTimestamp);

    //         if (hintStruct.num % 2 == 0) {
    //             vm.startPrank(alice);
    //             try slasher.requestSlash(network, alice, inputParams.slashAmount, uint48(blockTimestamp - 1), "")
    //             returns (uint256 slashIndex) {
    //                 slasher.executeSlash(slashIndex, "");
    //             } catch {}
    //             vm.stopPrank();
    //         }

    //         _optOutOperatorVault(alice);
    //         _optOutOperatorNetwork(alice, address(network));
    //         _optOutNetworkVault(network);
    //     }

    //     uint48 timestamp = uint48(blockTimestamp - hintStruct.secondsAgo);

    //     optInServiceHints = new OptInServiceHints();
    //     VaultHints vaultHints = new VaultHints();
    //     baseDelegatorHints = new BaseDelegatorHints(address(optInServiceHints), address(vaultHints));
    //     baseSlasherHints = new BaseSlasherHints(address(baseDelegatorHints), address(optInServiceHints));
    //     vetoSlasherHints = VetoSlasherHints(baseSlasherHints.VETO_SLASHER_HINTS());

    //     vm.startPrank(middleware);
    //     uint256 slashIndex = slasher.requestSlash(network, alice, inputParams.slashAmount, timestamp, "");
    //     vm.stopPrank();

    //     GasStruct memory gasStruct = GasStruct({gasSpent1: 1, gasSpent2: 1});
    //     try vetoSlasherHintsHelper.tryExecuteSlash(address(slasher), slashIndex, "") {}
    //     catch (bytes memory data) {
    //         (bool reverted, uint256 gasSpent) = abi.decode(data, (bool, uint256));
    //         gasStruct.gasSpent1 = gasSpent;
    //     }

    //     bytes memory hints = vetoSlasherHints.executeSlashHints(address(slasher), address(vetoSlasherHints), slashIndex);
    //     try vetoSlasherHintsHelper.tryExecuteSlash(address(slasher), slashIndex, hints) {}
    //     catch (bytes memory data) {
    //         (bool reverted, uint256 gasSpent) = abi.decode(data, (bool, uint256));
    //         gasStruct.gasSpent2 = gasSpent;
    //     }
    //     assertGe(gasStruct.gasSpent1, gasStruct.gasSpent2);
    // }

    // struct InputParamsVeto {
    //     uint256 depositAmount;
    //     uint256 networkLimit;
    //     uint256 operatorNetworkLimit;
    //     uint256 slashAmount;
    //     uint256 shares;
    // }

    // function test_VetoSlashHints(
    //     uint256 amount1,
    //     uint48 epochDuration,
    //     HintStruct memory hintStruct,
    //     InputParamsVeto memory inputParams
    // ) public {
    //     amount1 = bound(amount1, 1, 10 * 10 ** 18);
    //     epochDuration = uint48(bound(epochDuration, 2, 7 days));
    //     hintStruct.num = bound(hintStruct.num, 1, 25);
    //     hintStruct.secondsAgo = 1;
    //     inputParams.slashAmount = bound(inputParams.slashAmount, 1, 1 * 10 ** 18);
    //     inputParams.depositAmount = bound(
    //         inputParams.depositAmount, Math.max(1, inputParams.slashAmount * (hintStruct.num + 1)), 1000 * 10 ** 18
    //     );
    //     inputParams.networkLimit = bound(
    //         inputParams.networkLimit, Math.max(1, inputParams.slashAmount * (hintStruct.num + 1)), type(uint256).max
    //     );
    //     inputParams.operatorNetworkLimit = bound(
    //         inputParams.operatorNetworkLimit,
    //         Math.max(1, inputParams.slashAmount * (hintStruct.num + 1)),
    //         type(uint256).max
    //     );
    //     inputParams.shares = bound(inputParams.shares, hintStruct.num * 10, 10 ** 18);

    //     uint256 blockTimestamp = block.timestamp * block.timestamp / block.timestamp * block.timestamp / block.timestamp;
    //     blockTimestamp = blockTimestamp + 1_720_700_948;
    //     vm.warp(blockTimestamp);

    //     (vault, delegator, slasher) = _getVaultAndDelegatorAndSlasher(epochDuration, epochDuration - 1);
    //     VetoSlasherHintsHelper vetoSlasherHintsHelper = new VetoSlasherHintsHelper();

    //     address network = alice;
    //     address middleware = alice;
    //     _registerNetwork(network, middleware);
    //     _setMaxNetworkLimit(network, type(uint256).max);

    //     _registerOperator(alice);

    //     for (uint256 i; i < hintStruct.num; ++i) {
    //         _optInOperatorVault(alice);
    //         _optInOperatorNetwork(alice, address(network));
    //         _optInNetworkVault(network);

    //         _deposit(alice, inputParams.depositAmount);
    //         _setNetworkLimit(alice, network, inputParams.networkLimit);
    //         _setOperatorNetworkLimit(alice, network, alice, inputParams.operatorNetworkLimit);
    //         _setResolverShares(alice, address(vetoSlasherHintsHelper), inputParams.shares - (hintStruct.num - i), "");

    //         blockTimestamp = blockTimestamp + 1;
    //         vm.warp(blockTimestamp);

    //         // if (hintStruct.num % 2 == 0) {
    //         //     vm.startPrank(alice);
    //         //     try slasher.requestSlash(network, alice, inputParams.slashAmount, uint48(blockTimestamp - 1), "")
    //         //     returns (uint256 slashIndex) {
    //         //         slasher.executeSlash(slashIndex, "");
    //         //     } catch {}
    //         //     vm.stopPrank();
    //         // }

    //         _optOutOperatorVault(alice);
    //         _optOutOperatorNetwork(alice, address(network));
    //         _optOutNetworkVault(network);
    //     }

    //     uint48 timestamp = uint48(blockTimestamp - hintStruct.secondsAgo);

    //     optInServiceHints = new OptInServiceHints();
    //     VaultHints vaultHints = new VaultHints();
    //     baseDelegatorHints = new BaseDelegatorHints(address(optInServiceHints), address(vaultHints));
    //     baseSlasherHints = new BaseSlasherHints(address(baseDelegatorHints), address(optInServiceHints));
    //     vetoSlasherHints = VetoSlasherHints(baseSlasherHints.VETO_SLASHER_HINTS());

    //     vm.startPrank(middleware);
    //     uint256 slashIndex = slasher.requestSlash(network, alice, inputParams.slashAmount, timestamp, "");
    //     vm.stopPrank();

    //     GasStruct memory gasStruct = GasStruct({gasSpent1: 1, gasSpent2: 1});
    //     try vetoSlasherHintsHelper.tryVetoSlash(address(slasher), slashIndex, "") {}
    //     catch (bytes memory data) {
    //         (bool reverted, uint256 gasSpent) = abi.decode(data, (bool, uint256));
    //         gasStruct.gasSpent1 = gasSpent;
    //     }

    //     bytes memory hints =
    //         vetoSlasherHints.vetoSlashHints(address(slasher), address(vetoSlasherHintsHelper), slashIndex);
    //     try vetoSlasherHintsHelper.tryVetoSlash(address(slasher), slashIndex, hints) {}
    //     catch (bytes memory data) {
    //         (bool reverted, uint256 gasSpent) = abi.decode(data, (bool, uint256));
    //         gasStruct.gasSpent2 = gasSpent;
    //     }
    //     assertGe(gasStruct.gasSpent1, gasStruct.gasSpent2);
    // }

    // function test_SetResolverSharesHints(
    //     uint256 amount1,
    //     uint48 epochDuration,
    //     HintStruct memory hintStruct,
    //     InputParamsVeto memory inputParams
    // ) public {
    //     amount1 = bound(amount1, 1, 10 * 10 ** 18);
    //     epochDuration = uint48(bound(epochDuration, 1, 7 days));
    //     hintStruct.num = bound(hintStruct.num, 0, 25);
    //     hintStruct.secondsAgo = bound(hintStruct.secondsAgo, 0, 2 * epochDuration);
    //     inputParams.slashAmount = bound(inputParams.slashAmount, 1, 1 * 10 ** 18);
    //     inputParams.depositAmount =
    //         bound(inputParams.depositAmount, Math.max(1, inputParams.slashAmount * hintStruct.num), 1000 * 10 ** 18);
    //     inputParams.networkLimit = bound(inputParams.networkLimit, inputParams.slashAmount, type(uint256).max);
    //     inputParams.operatorNetworkLimit =
    //         bound(inputParams.operatorNetworkLimit, inputParams.slashAmount, type(uint256).max);
    //     inputParams.shares = bound(inputParams.shares, hintStruct.num * 10, 10 ** 18);

    //     uint256 blockTimestamp = block.timestamp * block.timestamp / block.timestamp * block.timestamp / block.timestamp;
    //     blockTimestamp = blockTimestamp + 1_720_700_948;
    //     vm.warp(blockTimestamp);

    //     (vault, delegator, slasher) = _getVaultAndDelegatorAndSlasher(epochDuration, 0);
    //     VetoSlasherHintsHelper vetoSlasherHintsHelper = new VetoSlasherHintsHelper();

    //     address network = address(vetoSlasherHintsHelper);
    //     _registerNetwork(network, alice);
    //     _setMaxNetworkLimit(network, type(uint256).max);

    //     _registerOperator(alice);

    //     for (uint256 i; i < hintStruct.num / 2; ++i) {
    //         _setResolverShares(network, alice, inputParams.shares - (hintStruct.num - i), "");

    //         blockTimestamp = blockTimestamp + 1;
    //         vm.warp(blockTimestamp);
    //     }

    //     optInServiceHints = new OptInServiceHints();
    //     VaultHints vaultHints = new VaultHints();
    //     baseDelegatorHints = new BaseDelegatorHints(address(optInServiceHints), address(vaultHints));
    //     baseSlasherHints = new BaseSlasherHints(address(baseDelegatorHints), address(optInServiceHints));
    //     vetoSlasherHints = VetoSlasherHints(baseSlasherHints.VETO_SLASHER_HINTS());

    //     GasStruct memory gasStruct = GasStruct({gasSpent1: 1, gasSpent2: 1});
    //     try vetoSlasherHintsHelper.trySetResolverShares(address(slasher), alice, inputParams.shares, "") {}
    //     catch (bytes memory data) {
    //         (bool reverted, uint256 gasSpent) = abi.decode(data, (bool, uint256));
    //         gasStruct.gasSpent1 = gasSpent;
    //     }

    //     bytes memory hints = VetoSlasherHints(vetoSlasherHints).setResolverSharesHints(
    //         address(slasher), address(vetoSlasherHintsHelper), alice, inputParams.shares
    //     );
    //     try vetoSlasherHintsHelper.trySetResolverShares(address(slasher), alice, inputParams.shares, hints) {}
    //     catch (bytes memory data) {
    //         (bool reverted, uint256 gasSpent) = abi.decode(data, (bool, uint256));
    //         gasStruct.gasSpent2 = gasSpent;
    //     }
    //     assertGe(gasStruct.gasSpent1, gasStruct.gasSpent2);
    // }

    function _getVaultAndDelegator(uint48 epochDuration) internal returns (Vault, FullRestakeDelegator) {
        address[] memory networkLimitSetRoleHolders = new address[](1);
        networkLimitSetRoleHolders[0] = alice;
        address[] memory operatorNetworkSharesSetRoleHolders = new address[](1);
        operatorNetworkSharesSetRoleHolders[0] = alice;
        (address vault_, address delegator_,) = vaultConfigurator.create(
            IVaultConfigurator.InitParams({
                version: vaultFactory.lastVersion(),
                owner: alice,
                vaultParams: IVault.InitParams({
                    collateral: address(collateral),
                    delegator: address(0),
                    slasher: address(0),
                    burner: address(0xdEaD),
                    epochDuration: epochDuration,
                    depositWhitelist: false,
                    defaultAdminRoleHolder: alice,
                    depositorWhitelistRoleHolder: alice
                }),
                delegatorIndex: 0,
                delegatorParams: abi.encode(
                    INetworkRestakeDelegator.InitParams({
                        baseParams: IBaseDelegator.BaseParams({
                            defaultAdminRoleHolder: alice,
                            hook: address(0),
                            hookSetRoleHolder: alice
                        }),
                        networkLimitSetRoleHolders: networkLimitSetRoleHolders,
                        operatorNetworkSharesSetRoleHolders: operatorNetworkSharesSetRoleHolders
                    })
                ),
                withSlasher: false,
                slasherIndex: 0,
                slasherParams: ""
            })
        );

        return (Vault(vault_), FullRestakeDelegator(delegator_));
    }

    function _getVaultAndDelegatorAndSlasher(
        uint48 epochDuration,
        uint48 vetoDuration
    ) internal returns (Vault, FullRestakeDelegator, VetoSlasher) {
        address[] memory networkLimitSetRoleHolders = new address[](1);
        networkLimitSetRoleHolders[0] = alice;
        address[] memory operatorNetworkLimitSetRoleHolders = new address[](1);
        operatorNetworkLimitSetRoleHolders[0] = alice;
        (address vault_, address delegator_, address slasher_) = vaultConfigurator.create(
            IVaultConfigurator.InitParams({
                version: vaultFactory.lastVersion(),
                owner: alice,
                vaultParams: IVault.InitParams({
                    collateral: address(collateral),
                    delegator: address(0),
                    slasher: address(0),
                    burner: address(0xdEaD),
                    epochDuration: epochDuration,
                    depositWhitelist: false,
                    defaultAdminRoleHolder: alice,
                    depositorWhitelistRoleHolder: alice
                }),
                delegatorIndex: 1,
                delegatorParams: abi.encode(
                    IFullRestakeDelegator.InitParams({
                        baseParams: IBaseDelegator.BaseParams({
                            defaultAdminRoleHolder: alice,
                            hook: address(0),
                            hookSetRoleHolder: alice
                        }),
                        networkLimitSetRoleHolders: networkLimitSetRoleHolders,
                        operatorNetworkLimitSetRoleHolders: operatorNetworkLimitSetRoleHolders
                    })
                ),
                withSlasher: true,
                slasherIndex: 1,
                slasherParams: abi.encode(IVetoSlasher.InitParams({vetoDuration: vetoDuration, resolverSetEpochsDelay: 3}))
            })
        );

        return (Vault(vault_), FullRestakeDelegator(delegator_), VetoSlasher(slasher_));
    }

    function _getSlasher(address vault_, uint48 vetoDuration) internal returns (VetoSlasher) {
        return VetoSlasher(
            slasherFactory.create(
                1,
                true,
                abi.encode(
                    vault_, abi.encode(IVetoSlasher.InitParams({vetoDuration: vetoDuration, resolverSetEpochsDelay: 3}))
                )
            )
        );
    }

    function _registerOperator(address user) internal {
        vm.startPrank(user);
        operatorRegistry.registerOperator();
        vm.stopPrank();
    }

    function _registerNetwork(address user, address middleware) internal {
        vm.startPrank(user);
        networkRegistry.registerNetwork();
        networkMiddlewareService.setMiddleware(middleware);
        vm.stopPrank();
    }

    function _grantDepositorWhitelistRole(address user, address account) internal {
        vm.startPrank(user);
        Vault(address(vault)).grantRole(vault.DEPOSITOR_WHITELIST_ROLE(), account);
        vm.stopPrank();
    }

    function _grantDepositWhitelistSetRole(address user, address account) internal {
        vm.startPrank(user);
        Vault(address(vault)).grantRole(vault.DEPOSIT_WHITELIST_SET_ROLE(), account);
        vm.stopPrank();
    }

    function _deposit(address user, uint256 amount) internal returns (uint256 shares) {
        collateral.transfer(user, amount);
        vm.startPrank(user);
        collateral.approve(address(vault), amount);
        shares = vault.deposit(user, amount);
        vm.stopPrank();
    }

    function _withdraw(address user, uint256 amount) internal returns (uint256 burnedShares, uint256 mintedShares) {
        vm.startPrank(user);
        (burnedShares, mintedShares) = vault.withdraw(user, amount);
        vm.stopPrank();
    }

    function _claim(address user, uint256 epoch) internal returns (uint256 amount) {
        vm.startPrank(user);
        amount = vault.claim(user, epoch);
        vm.stopPrank();
    }

    function _claimBatch(address user, uint256[] memory epochs) internal returns (uint256 amount) {
        vm.startPrank(user);
        amount = vault.claimBatch(user, epochs);
        vm.stopPrank();
    }

    function _optInOperatorVault(address user) internal {
        vm.startPrank(user);
        operatorVaultOptInService.optIn(address(vault));
        vm.stopPrank();
    }

    function _optOutOperatorVault(address user) internal {
        vm.startPrank(user);
        operatorVaultOptInService.optOut(address(vault));
        vm.stopPrank();
    }

    function _optInOperatorNetwork(address user, address network) internal {
        vm.startPrank(user);
        operatorNetworkOptInService.optIn(network);
        vm.stopPrank();
    }

    function _optOutOperatorNetwork(address user, address network) internal {
        vm.startPrank(user);
        operatorNetworkOptInService.optOut(network);
        vm.stopPrank();
    }

    function _setDepositWhitelist(address user, bool depositWhitelist) internal {
        vm.startPrank(user);
        vault.setDepositWhitelist(depositWhitelist);
        vm.stopPrank();
    }

    function _setDepositorWhitelistStatus(address user, address depositor, bool status) internal {
        vm.startPrank(user);
        vault.setDepositorWhitelistStatus(depositor, status);
        vm.stopPrank();
    }

    function _requestSlash(
        address user,
        address network,
        address operator,
        uint256 amount,
        uint48 captureTimestamp,
        bytes memory hints
    ) internal returns (uint256 slashIndex) {
        vm.startPrank(user);
        slashIndex = slasher.requestSlash(network.subnetwork(0), operator, amount, captureTimestamp, hints);
        vm.stopPrank();
    }

    function _executeSlash(
        address user,
        uint256 slashIndex,
        bytes memory hints
    ) internal returns (uint256 slashAmount) {
        vm.startPrank(user);
        slashAmount = slasher.executeSlash(slashIndex, hints);
        vm.stopPrank();
    }

    function _vetoSlash(address user, uint256 slashIndex, bytes memory hints) internal {
        vm.startPrank(user);
        slasher.vetoSlash(slashIndex, hints);
        vm.stopPrank();
    }

    function _setResolver(address user, uint96 identifier, address resolver, bytes memory hints) internal {
        vm.startPrank(user);
        slasher.setResolver(identifier, resolver, hints);
        vm.stopPrank();
    }

    function _setNetworkLimit(address user, address network, uint256 amount) internal {
        vm.startPrank(user);
        delegator.setNetworkLimit(network.subnetwork(0), amount);
        vm.stopPrank();
    }

    function _setOperatorNetworkLimit(address user, address network, address operator, uint256 amount) internal {
        vm.startPrank(user);
        delegator.setOperatorNetworkLimit(network.subnetwork(0), operator, amount);
        vm.stopPrank();
    }

    function _setMaxNetworkLimit(address user, uint96 identifier, uint256 amount) internal {
        vm.startPrank(user);
        delegator.setMaxNetworkLimit(identifier, amount);
        vm.stopPrank();
    }
}

contract VetoSlasherHintsHelper is Test {
    function tryRequestSlash(
        address slasher,
        address network,
        address operator,
        uint256 amount,
        uint48 captureTimestamp,
        bytes memory hints
    ) external returns (bool reverted) {
        try VetoSlasher(slasher).requestSlash(network, operator, amount, captureTimestamp, hints) {}
        catch {
            reverted = true;
        }
        bytes memory revertData = abi.encode(reverted, vm.lastCallGas().gasTotalUsed);
        assembly {
            revert(add(32, revertData), mload(revertData))
        }
    }

    function tryExecuteSlash(
        address slasher,
        uint256 slashIndex,
        bytes memory hints
    ) external returns (bool reverted) {
        try VetoSlasher(slasher).executeSlash(slashIndex, hints) {}
        catch {
            reverted = true;
        }

        bytes memory revertData = abi.encode(reverted, vm.lastCallGas().gasTotalUsed);
        assembly {
            revert(add(32, revertData), mload(revertData))
        }
    }

    function tryVetoSlash(address slasher, uint256 slashIndex, bytes memory hints) external returns (bool reverted) {
        try VetoSlasher(slasher).vetoSlash(slashIndex, hints) {}
        catch {
            reverted = true;
        }
        bytes memory revertData = abi.encode(reverted, vm.lastCallGas().gasTotalUsed);
        assembly {
            revert(add(32, revertData), mload(revertData))
        }
    }

    function trySetResolverShares(
        address slasher,
        address resolver,
        uint256 shares,
        bytes memory hints
    ) external returns (bool reverted) {
        try VetoSlasher(slasher).setResolverShares(resolver, shares, hints) {}
        catch {
            reverted = true;
        }
        bytes memory revertData = abi.encode(reverted, vm.lastCallGas().gasTotalUsed);
        assembly {
            revert(add(32, revertData), mload(revertData))
        }
    }
}<|MERGE_RESOLUTION|>--- conflicted
+++ resolved
@@ -32,14 +32,11 @@
 import {IBaseSlasher} from "src/interfaces/slasher/IBaseSlasher.sol";
 import {Math} from "@openzeppelin/contracts/utils/math/Math.sol";
 
-<<<<<<< HEAD
 import {BaseSlasherHints, VetoSlasherHints} from "src/contracts/hints/SlasherHints.sol";
 import {BaseDelegatorHints} from "src/contracts/hints/DelegatorHints.sol";
 import {OptInServiceHints} from "src/contracts/hints/OptInServiceHints.sol";
 import {VaultHints} from "src/contracts/hints/VaultHints.sol";
-=======
 import {Subnetwork} from "src/contracts/libraries/Subnetwork.sol";
->>>>>>> 6bf37b70
 
 contract VetoSlasherTest is Test {
     using Math for uint256;
@@ -2077,13 +2074,13 @@
 contract VetoSlasherHintsHelper is Test {
     function tryRequestSlash(
         address slasher,
-        address network,
+        bytes32 subnetwork,
         address operator,
         uint256 amount,
         uint48 captureTimestamp,
         bytes memory hints
     ) external returns (bool reverted) {
-        try VetoSlasher(slasher).requestSlash(network, operator, amount, captureTimestamp, hints) {}
+        try VetoSlasher(slasher).requestSlash(subnetwork, operator, amount, captureTimestamp, hints) {}
         catch {
             reverted = true;
         }
@@ -2120,13 +2117,14 @@
         }
     }
 
-    function trySetResolverShares(
+    function trySetResolver(
         address slasher,
+        uint96 identifier,
         address resolver,
         uint256 shares,
         bytes memory hints
     ) external returns (bool reverted) {
-        try VetoSlasher(slasher).setResolverShares(resolver, shares, hints) {}
+        try VetoSlasher(slasher).setResolver(identifier, resolver, hints) {}
         catch {
             reverted = true;
         }
