// SPDX-License-Identifier: MIT
pragma solidity 0.8.25;

import {Test, console2} from "forge-std/Test.sol";

import {VaultFactory} from "src/contracts/VaultFactory.sol";
import {DelegatorFactory} from "src/contracts/DelegatorFactory.sol";
import {SlasherFactory} from "src/contracts/SlasherFactory.sol";
import {NetworkRegistry} from "src/contracts/NetworkRegistry.sol";
import {OperatorRegistry} from "src/contracts/OperatorRegistry.sol";
import {MetadataService} from "src/contracts/service/MetadataService.sol";
import {NetworkMiddlewareService} from "src/contracts/service/NetworkMiddlewareService.sol";
import {OptInService} from "src/contracts/service/OptInService.sol";

import {Vault} from "src/contracts/vault/Vault.sol";
import {NetworkRestakeDelegator} from "src/contracts/delegator/NetworkRestakeDelegator.sol";
import {FullRestakeDelegator} from "src/contracts/delegator/FullRestakeDelegator.sol";
import {Slasher} from "src/contracts/slasher/Slasher.sol";
import {VetoSlasher} from "src/contracts/slasher/VetoSlasher.sol";

import {IVault} from "src/interfaces/vault/IVault.sol";
import {SimpleCollateral} from "test/mocks/SimpleCollateral.sol";
import {Token} from "test/mocks/Token.sol";
import {VaultConfigurator} from "src/contracts/VaultConfigurator.sol";
import {IVaultConfigurator} from "src/interfaces/IVaultConfigurator.sol";
import {INetworkRestakeDelegator} from "src/interfaces/delegator/INetworkRestakeDelegator.sol";
import {IFullRestakeDelegator} from "src/interfaces/delegator/IFullRestakeDelegator.sol";
import {IBaseDelegator} from "src/interfaces/delegator/IBaseDelegator.sol";

import {IVaultStorage} from "src/interfaces/vault/IVaultStorage.sol";
import {IBaseSlasher} from "src/interfaces/slasher/IBaseSlasher.sol";
import {ISlasher} from "src/interfaces/slasher/ISlasher.sol";
import {Math} from "@openzeppelin/contracts/utils/math/Math.sol";

<<<<<<< HEAD
import {BaseSlasherHints, SlasherHints} from "src/contracts/hints/SlasherHints.sol";
import {BaseDelegatorHints} from "src/contracts/hints/DelegatorHints.sol";
import {OptInServiceHints} from "src/contracts/hints/OptInServiceHints.sol";
import {VaultHints} from "src/contracts/hints/VaultHints.sol";
=======
import {Subnetwork} from "src/contracts/libraries/Subnetwork.sol";
>>>>>>> 6bf37b70

contract SlasherTest is Test {
    using Subnetwork for bytes32;
    using Subnetwork for address;

    address owner;
    address alice;
    uint256 alicePrivateKey;
    address bob;
    uint256 bobPrivateKey;

    VaultFactory vaultFactory;
    DelegatorFactory delegatorFactory;
    SlasherFactory slasherFactory;
    NetworkRegistry networkRegistry;
    OperatorRegistry operatorRegistry;
    MetadataService operatorMetadataService;
    MetadataService networkMetadataService;
    NetworkMiddlewareService networkMiddlewareService;
    OptInService operatorVaultOptInService;
    OptInService operatorNetworkOptInService;

    SimpleCollateral collateral;
    VaultConfigurator vaultConfigurator;

    Vault vault;
    FullRestakeDelegator delegator;
    Slasher slasher;

    OptInServiceHints optInServiceHints;
    BaseDelegatorHints baseDelegatorHints;
    BaseSlasherHints baseSlasherHints;
    SlasherHints slasherHints;

    function setUp() public {
        owner = address(this);
        (alice, alicePrivateKey) = makeAddrAndKey("alice");
        (bob, bobPrivateKey) = makeAddrAndKey("bob");

        vaultFactory = new VaultFactory(owner);
        delegatorFactory = new DelegatorFactory(owner);
        slasherFactory = new SlasherFactory(owner);
        networkRegistry = new NetworkRegistry();
        operatorRegistry = new OperatorRegistry();
        operatorMetadataService = new MetadataService(address(operatorRegistry));
        networkMetadataService = new MetadataService(address(networkRegistry));
        networkMiddlewareService = new NetworkMiddlewareService(address(networkRegistry));
        operatorVaultOptInService = new OptInService(address(operatorRegistry), address(vaultFactory));
        operatorNetworkOptInService = new OptInService(address(operatorRegistry), address(networkRegistry));

        address vaultImpl =
            address(new Vault(address(delegatorFactory), address(slasherFactory), address(vaultFactory)));
        vaultFactory.whitelist(vaultImpl);

        address networkRestakeDelegatorImpl = address(
            new NetworkRestakeDelegator(
                address(networkRegistry),
                address(vaultFactory),
                address(operatorVaultOptInService),
                address(operatorNetworkOptInService),
                address(delegatorFactory),
                delegatorFactory.totalTypes()
            )
        );
        delegatorFactory.whitelist(networkRestakeDelegatorImpl);

        address fullRestakeDelegatorImpl = address(
            new FullRestakeDelegator(
                address(networkRegistry),
                address(vaultFactory),
                address(operatorVaultOptInService),
                address(operatorNetworkOptInService),
                address(delegatorFactory),
                delegatorFactory.totalTypes()
            )
        );
        delegatorFactory.whitelist(fullRestakeDelegatorImpl);

        address slasherImpl = address(
            new Slasher(
                address(vaultFactory),
                address(networkMiddlewareService),
                address(slasherFactory),
                slasherFactory.totalTypes()
            )
        );
        slasherFactory.whitelist(slasherImpl);

        address vetoSlasherImpl = address(
            new VetoSlasher(
                address(vaultFactory),
                address(networkMiddlewareService),
                address(networkRegistry),
                address(slasherFactory),
                slasherFactory.totalTypes()
            )
        );
        slasherFactory.whitelist(vetoSlasherImpl);

        Token token = new Token("Token");
        collateral = new SimpleCollateral(address(token));

        collateral.mint(token.totalSupply());

        vaultConfigurator =
            new VaultConfigurator(address(vaultFactory), address(delegatorFactory), address(slasherFactory));
    }

    function test_Create(uint48 epochDuration) public {
        epochDuration = uint48(bound(epochDuration, 1, 50 weeks));

        uint256 blockTimestamp = block.timestamp * block.timestamp / block.timestamp * block.timestamp / block.timestamp;
        blockTimestamp = blockTimestamp + 1_720_700_948;
        vm.warp(blockTimestamp);

        (vault, delegator) = _getVaultAndDelegator(epochDuration);

        slasher = _getSlasher(address(vault));

        assertEq(slasher.VAULT_FACTORY(), address(vaultFactory));
        assertEq(slasher.NETWORK_MIDDLEWARE_SERVICE(), address(networkMiddlewareService));
        assertEq(slasher.vault(), address(vault));
        assertEq(slasher.cumulativeSlashAt(alice.subnetwork(0), alice, 0, ""), 0);
        assertEq(slasher.cumulativeSlash(alice.subnetwork(0), alice), 0);
        assertEq(slasher.slashableStake(alice.subnetwork(0), alice, 0, ""), 0);
    }

    function test_CreateRevertNotVault(uint48 epochDuration) public {
        epochDuration = uint48(bound(epochDuration, 1, 50 weeks));

        (vault,) = _getVaultAndDelegator(epochDuration);

        vm.expectRevert(IBaseSlasher.NotVault.selector);
        slasherFactory.create(0, true, abi.encode(address(1), ""));
    }

    function test_Slash(
        uint48 epochDuration,
        uint256 depositAmount,
        uint256 networkLimit,
        uint256 operatorNetworkLimit1,
        uint256 operatorNetworkLimit2,
        uint256 slashAmount1,
        uint256 slashAmount2,
        uint256 slashAmount3
    ) public {
        epochDuration = uint48(bound(epochDuration, 2, 10 days));
        depositAmount = bound(depositAmount, 1, 100 * 10 ** 18);
        networkLimit = bound(networkLimit, 1, type(uint256).max);
        operatorNetworkLimit1 = bound(operatorNetworkLimit1, 1, type(uint256).max / 2);
        operatorNetworkLimit2 = bound(operatorNetworkLimit2, 1, type(uint256).max / 2);
        slashAmount1 = bound(slashAmount1, 1, type(uint256).max);
        slashAmount2 = bound(slashAmount2, 1, type(uint256).max);
        slashAmount3 = bound(slashAmount3, 1, type(uint256).max);

        uint256 blockTimestamp = block.timestamp * block.timestamp / block.timestamp * block.timestamp / block.timestamp;
        blockTimestamp = blockTimestamp + 1_720_700_948;
        vm.warp(blockTimestamp);

        (vault, delegator, slasher) = _getVaultAndDelegatorAndSlasher(epochDuration);

        address network = alice;
        _registerNetwork(network, alice);
        _setMaxNetworkLimit(network, 0, type(uint256).max);

        _registerOperator(alice);
        _registerOperator(bob);

        _optInOperatorVault(alice);
        _optInOperatorVault(bob);

        _optInOperatorNetwork(alice, address(network));
        _optInOperatorNetwork(bob, address(network));

        _deposit(alice, depositAmount);

        _setNetworkLimit(alice, network, networkLimit);

        _setOperatorNetworkLimit(alice, network, alice, operatorNetworkLimit1);
        _setOperatorNetworkLimit(alice, network, bob, operatorNetworkLimit2);

        blockTimestamp = blockTimestamp + 1;
        vm.warp(blockTimestamp);

        assertEq(
            slasher.slashableStake(network.subnetwork(0), alice, uint48(blockTimestamp - epochDuration - 1), ""), 0
        );
        assertEq(slasher.slashableStake(network.subnetwork(0), alice, uint48(blockTimestamp), ""), 0);
        assertEq(
            slasher.slashableStake(network.subnetwork(0), alice, uint48(blockTimestamp - 1), ""),
            delegator.stakeAt(network.subnetwork(0), alice, uint48(blockTimestamp - 1), "")
        );

        assertEq(
            Math.min(slashAmount1, delegator.stakeAt(network.subnetwork(0), alice, uint48(blockTimestamp - 1), "")),
            _slash(alice, network, alice, slashAmount1, uint48(blockTimestamp - 1), "")
        );

        assertEq(slasher.cumulativeSlashAt(alice.subnetwork(0), alice, uint48(blockTimestamp - 1), ""), 0);
        assertEq(
            slasher.cumulativeSlashAt(alice.subnetwork(0), alice, uint48(blockTimestamp), ""),
            Math.min(slashAmount1, delegator.stakeAt(network.subnetwork(0), alice, uint48(blockTimestamp - 1), ""))
        );
        assertEq(
            slasher.cumulativeSlash(alice.subnetwork(0), alice),
            Math.min(slashAmount1, delegator.stakeAt(network.subnetwork(0), alice, uint48(blockTimestamp - 1), ""))
        );
        assertEq(
            slasher.slashableStake(network.subnetwork(0), alice, uint48(blockTimestamp - 1), ""),
            delegator.stakeAt(network.subnetwork(0), alice, uint48(blockTimestamp - 1), "")
                - Math.min(slashAmount1, delegator.stakeAt(network.subnetwork(0), alice, uint48(blockTimestamp - 1), ""))
        );

        assertEq(slasher.slashableStake(network.subnetwork(0), bob, uint48(blockTimestamp - epochDuration - 1), ""), 0);
        assertEq(slasher.slashableStake(network.subnetwork(0), bob, uint48(blockTimestamp), ""), 0);
        assertEq(
            slasher.slashableStake(network.subnetwork(0), bob, uint48(blockTimestamp - 1), ""),
            delegator.stakeAt(network.subnetwork(0), bob, uint48(blockTimestamp - 1), "")
        );

        assertEq(
            Math.min(slashAmount2, delegator.stakeAt(network.subnetwork(0), bob, uint48(blockTimestamp - 1), "")),
            _slash(alice, network, bob, slashAmount2, uint48(blockTimestamp - 1), "")
        );

        assertEq(slasher.cumulativeSlashAt(alice.subnetwork(0), bob, uint48(blockTimestamp - 1), ""), 0);
        assertEq(
            slasher.cumulativeSlashAt(alice.subnetwork(0), bob, uint48(blockTimestamp), ""),
            Math.min(slashAmount2, delegator.stakeAt(network.subnetwork(0), bob, uint48(blockTimestamp - 1), ""))
        );
        assertEq(
            slasher.cumulativeSlash(alice.subnetwork(0), bob),
            Math.min(slashAmount2, delegator.stakeAt(network.subnetwork(0), bob, uint48(blockTimestamp - 1), ""))
        );
        assertEq(
            slasher.slashableStake(network.subnetwork(0), bob, uint48(blockTimestamp - 1), ""),
            delegator.stakeAt(network.subnetwork(0), bob, uint48(blockTimestamp - 1), "")
                - Math.min(slashAmount2, delegator.stakeAt(network.subnetwork(0), bob, uint48(blockTimestamp - 1), ""))
        );

        blockTimestamp = blockTimestamp + 1;
        vm.warp(blockTimestamp);

        uint256 slashAmountReal3 = Math.min(
            slashAmount3,
            delegator.stakeAt(network.subnetwork(0), alice, uint48(blockTimestamp - 2), "")
                - Math.min(slashAmount1, delegator.stakeAt(network.subnetwork(0), alice, uint48(blockTimestamp - 2), ""))
        );
        vm.assume(slashAmountReal3 > 0);
        assertEq(slashAmountReal3, _slash(alice, network, alice, slashAmount3, uint48(blockTimestamp - 2), ""));

        assertEq(slasher.cumulativeSlashAt(alice.subnetwork(0), alice, uint48(blockTimestamp - 2), ""), 0);
        assertEq(
            slasher.cumulativeSlashAt(alice.subnetwork(0), alice, uint48(blockTimestamp - 1), ""),
            Math.min(slashAmount1, delegator.stakeAt(network.subnetwork(0), alice, uint48(blockTimestamp - 2), ""))
        );
        assertEq(
            slasher.cumulativeSlashAt(alice.subnetwork(0), alice, uint48(blockTimestamp), ""),
            Math.min(slashAmount1, delegator.stakeAt(network.subnetwork(0), alice, uint48(blockTimestamp - 2), ""))
                + slashAmountReal3
        );
        assertEq(
            slasher.cumulativeSlash(alice.subnetwork(0), alice),
            Math.min(slashAmount1, delegator.stakeAt(network.subnetwork(0), alice, uint48(blockTimestamp - 2), ""))
                + slashAmountReal3
        );
        assertEq(
            slasher.slashableStake(network.subnetwork(0), alice, uint48(blockTimestamp - 2), ""),
            delegator.stakeAt(network.subnetwork(0), alice, uint48(blockTimestamp - 2), "")
                - Math.min(slashAmount1, delegator.stakeAt(network.subnetwork(0), alice, uint48(blockTimestamp - 2), ""))
                - slashAmountReal3
        );
        assertEq(
            slasher.cumulativeSlashAt(alice.subnetwork(0), alice, uint48(blockTimestamp), abi.encode(1)),
            Math.min(slashAmount1, delegator.stakeAt(network.subnetwork(0), alice, uint48(blockTimestamp - 2), ""))
                + slashAmountReal3
        );
    }

    function test_SlashSubnetworks(
        uint48 epochDuration,
        uint256 depositAmount,
        uint256 networkLimit,
        uint256 operatorNetworkLimit1,
        uint256 operatorNetworkLimit2,
        uint256 slashAmount1,
        uint256 slashAmount2,
        uint256 slashAmount3
    ) public {
        epochDuration = uint48(bound(epochDuration, 2, 10 days));
        depositAmount = bound(depositAmount, 1, 100 * 10 ** 18);
        networkLimit = bound(networkLimit, 1, type(uint256).max);
        operatorNetworkLimit1 = bound(operatorNetworkLimit1, 1, type(uint256).max / 2);
        operatorNetworkLimit2 = bound(operatorNetworkLimit2, 1, type(uint256).max / 2);
        slashAmount1 = bound(slashAmount1, 1, type(uint256).max);
        slashAmount2 = bound(slashAmount2, 1, type(uint256).max);
        slashAmount3 = bound(slashAmount3, 1, type(uint256).max);

        uint256 blockTimestamp = block.timestamp * block.timestamp / block.timestamp * block.timestamp / block.timestamp;
        blockTimestamp = blockTimestamp + 1_720_700_948;
        vm.warp(blockTimestamp);

        (vault, delegator, slasher) = _getVaultAndDelegatorAndSlasher(epochDuration);

        address network = alice;
        _registerNetwork(network, alice);

        _registerOperator(alice);
        _registerOperator(bob);

        _optInOperatorVault(alice);
        _optInOperatorVault(bob);

        _optInOperatorNetwork(alice, address(network));
        _optInOperatorNetwork(bob, address(network));

        _deposit(alice, depositAmount);

        vm.startPrank(network);
        delegator.setMaxNetworkLimit(0, type(uint256).max);
        vm.stopPrank();

        vm.startPrank(alice);
        delegator.setNetworkLimit(network.subnetwork(0), networkLimit);
        vm.stopPrank();

        vm.startPrank(alice);
        delegator.setOperatorNetworkLimit(network.subnetwork(0), alice, operatorNetworkLimit1);
        vm.stopPrank();
        vm.startPrank(alice);
        delegator.setOperatorNetworkLimit(network.subnetwork(0), bob, operatorNetworkLimit2);
        vm.stopPrank();

        blockTimestamp = blockTimestamp + 1;
        vm.warp(blockTimestamp);

        assertEq(
            slasher.slashableStake(network.subnetwork(0), alice, uint48(blockTimestamp - epochDuration - 1), ""), 0
        );
        assertEq(slasher.slashableStake(network.subnetwork(0), alice, uint48(blockTimestamp), ""), 0);
        assertEq(
            slasher.slashableStake(network.subnetwork(0), alice, uint48(blockTimestamp - 1), ""),
            delegator.stakeAt(network.subnetwork(0), alice, uint48(blockTimestamp - 1), "")
        );

        vm.startPrank(alice);
        assertEq(
            Math.min(slashAmount1, delegator.stakeAt(network.subnetwork(0), alice, uint48(blockTimestamp - 1), "")),
            slasher.slash(network.subnetwork(0), alice, slashAmount1, uint48(blockTimestamp - 1), "")
        );
        vm.stopPrank();

        assertEq(slasher.cumulativeSlashAt(alice.subnetwork(0), alice, uint48(blockTimestamp - 1), ""), 0);
        assertEq(
            slasher.cumulativeSlashAt(alice.subnetwork(0), alice, uint48(blockTimestamp), ""),
            Math.min(slashAmount1, delegator.stakeAt(network.subnetwork(0), alice, uint48(blockTimestamp - 1), ""))
        );
        assertEq(
            slasher.cumulativeSlash(alice.subnetwork(0), alice),
            Math.min(slashAmount1, delegator.stakeAt(network.subnetwork(0), alice, uint48(blockTimestamp - 1), ""))
        );
        assertEq(
            slasher.slashableStake(network.subnetwork(0), alice, uint48(blockTimestamp - 1), ""),
            delegator.stakeAt(network.subnetwork(0), alice, uint48(blockTimestamp - 1), "")
                - Math.min(slashAmount1, delegator.stakeAt(network.subnetwork(0), alice, uint48(blockTimestamp - 1), ""))
        );

        assertEq(slasher.slashableStake(network.subnetwork(0), bob, uint48(blockTimestamp - epochDuration - 1), ""), 0);
        assertEq(slasher.slashableStake(network.subnetwork(0), bob, uint48(blockTimestamp), ""), 0);
        assertEq(
            slasher.slashableStake(network.subnetwork(0), bob, uint48(blockTimestamp - 1), ""),
            delegator.stakeAt(network.subnetwork(0), bob, uint48(blockTimestamp - 1), "")
        );

        vm.startPrank(alice);
        assertEq(
            Math.min(slashAmount2, delegator.stakeAt(network.subnetwork(0), bob, uint48(blockTimestamp - 1), "")),
            slasher.slash(network.subnetwork(0), bob, slashAmount2, uint48(blockTimestamp - 1), "")
        );
        vm.stopPrank();

        assertEq(slasher.cumulativeSlashAt(alice.subnetwork(0), bob, uint48(blockTimestamp - 1), ""), 0);
        assertEq(
            slasher.cumulativeSlashAt(alice.subnetwork(0), bob, uint48(blockTimestamp), ""),
            Math.min(slashAmount2, delegator.stakeAt(network.subnetwork(0), bob, uint48(blockTimestamp - 1), ""))
        );
        assertEq(
            slasher.cumulativeSlash(alice.subnetwork(0), bob),
            Math.min(slashAmount2, delegator.stakeAt(network.subnetwork(0), bob, uint48(blockTimestamp - 1), ""))
        );
        assertEq(
            slasher.slashableStake(network.subnetwork(0), bob, uint48(blockTimestamp - 1), ""),
            delegator.stakeAt(network.subnetwork(0), bob, uint48(blockTimestamp - 1), "")
                - Math.min(slashAmount2, delegator.stakeAt(network.subnetwork(0), bob, uint48(blockTimestamp - 1), ""))
        );

        blockTimestamp = blockTimestamp + 1;
        vm.warp(blockTimestamp);

        uint256 slashAmountReal3 = Math.min(
            slashAmount3,
            delegator.stakeAt(network.subnetwork(0), alice, uint48(blockTimestamp - 2), "")
                - Math.min(slashAmount1, delegator.stakeAt(network.subnetwork(0), alice, uint48(blockTimestamp - 2), ""))
        );
        vm.assume(slashAmountReal3 > 0);

        vm.startPrank(alice);
        assertEq(
            slashAmountReal3, slasher.slash(network.subnetwork(0), alice, slashAmount3, uint48(blockTimestamp - 2), "")
        );
        vm.stopPrank();

        assertEq(slasher.cumulativeSlashAt(alice.subnetwork(0), alice, uint48(blockTimestamp - 2), ""), 0);
        assertEq(
            slasher.cumulativeSlashAt(alice.subnetwork(0), alice, uint48(blockTimestamp - 1), ""),
            Math.min(slashAmount1, delegator.stakeAt(network.subnetwork(0), alice, uint48(blockTimestamp - 2), ""))
        );
        assertEq(
            slasher.cumulativeSlashAt(alice.subnetwork(0), alice, uint48(blockTimestamp), ""),
            Math.min(slashAmount1, delegator.stakeAt(network.subnetwork(0), alice, uint48(blockTimestamp - 2), ""))
                + slashAmountReal3
        );
        assertEq(
            slasher.cumulativeSlash(alice.subnetwork(0), alice),
            Math.min(slashAmount1, delegator.stakeAt(network.subnetwork(0), alice, uint48(blockTimestamp - 2), ""))
                + slashAmountReal3
        );
        assertEq(
            slasher.slashableStake(network.subnetwork(0), alice, uint48(blockTimestamp - 2), ""),
            delegator.stakeAt(network.subnetwork(0), alice, uint48(blockTimestamp - 2), "")
                - Math.min(slashAmount1, delegator.stakeAt(network.subnetwork(0), alice, uint48(blockTimestamp - 2), ""))
                - slashAmountReal3
        );
        assertEq(
            slasher.cumulativeSlashAt(alice.subnetwork(0), alice, uint48(blockTimestamp), abi.encode(1)),
            Math.min(slashAmount1, delegator.stakeAt(network.subnetwork(0), alice, uint48(blockTimestamp - 2), ""))
                + slashAmountReal3
        );

        _deposit(alice, depositAmount);

        vm.startPrank(network);
        delegator.setMaxNetworkLimit(1, type(uint256).max);
        vm.stopPrank();

        vm.startPrank(alice);
        delegator.setNetworkLimit(network.subnetwork(1), networkLimit);
        vm.stopPrank();

        vm.startPrank(alice);
        delegator.setOperatorNetworkLimit(network.subnetwork(1), alice, operatorNetworkLimit1);
        vm.stopPrank();
        vm.startPrank(alice);
        delegator.setOperatorNetworkLimit(network.subnetwork(1), bob, operatorNetworkLimit2);
        vm.stopPrank();

        blockTimestamp = blockTimestamp + 1;
        vm.warp(blockTimestamp);

        assertEq(
            slasher.slashableStake(network.subnetwork(1), alice, uint48(blockTimestamp - epochDuration - 1), ""), 0
        );
        assertEq(slasher.slashableStake(network.subnetwork(1), alice, uint48(blockTimestamp), ""), 0);
        assertEq(
            slasher.slashableStake(network.subnetwork(1), alice, uint48(blockTimestamp - 1), ""),
            delegator.stakeAt(network.subnetwork(1), alice, uint48(blockTimestamp - 1), "")
        );

        vm.startPrank(alice);
        assertEq(
            Math.min(slashAmount1, delegator.stakeAt(network.subnetwork(1), alice, uint48(blockTimestamp - 1), "")),
            slasher.slash(network.subnetwork(1), alice, slashAmount1, uint48(blockTimestamp - 1), "")
        );
        vm.stopPrank();

        assertEq(slasher.cumulativeSlashAt(alice.subnetwork(1), alice, uint48(blockTimestamp - 1), ""), 0);
        assertEq(
            slasher.cumulativeSlashAt(alice.subnetwork(1), alice, uint48(blockTimestamp), ""),
            Math.min(slashAmount1, delegator.stakeAt(network.subnetwork(1), alice, uint48(blockTimestamp - 1), ""))
        );
        assertEq(
            slasher.cumulativeSlash(alice.subnetwork(1), alice),
            Math.min(slashAmount1, delegator.stakeAt(network.subnetwork(1), alice, uint48(blockTimestamp - 1), ""))
        );
        assertEq(
            slasher.slashableStake(network.subnetwork(1), alice, uint48(blockTimestamp - 1), ""),
            delegator.stakeAt(network.subnetwork(1), alice, uint48(blockTimestamp - 1), "")
                - Math.min(slashAmount1, delegator.stakeAt(network.subnetwork(1), alice, uint48(blockTimestamp - 1), ""))
        );

        assertEq(slasher.slashableStake(network.subnetwork(1), bob, uint48(blockTimestamp - epochDuration - 1), ""), 0);
        assertEq(slasher.slashableStake(network.subnetwork(1), bob, uint48(blockTimestamp), ""), 0);
        assertEq(
            slasher.slashableStake(network.subnetwork(1), bob, uint48(blockTimestamp - 1), ""),
            delegator.stakeAt(network.subnetwork(1), bob, uint48(blockTimestamp - 1), "")
        );

        vm.startPrank(alice);
        assertEq(
            Math.min(slashAmount2, delegator.stakeAt(network.subnetwork(1), bob, uint48(blockTimestamp - 1), "")),
            slasher.slash(network.subnetwork(1), bob, slashAmount2, uint48(blockTimestamp - 1), "")
        );
        vm.stopPrank();

        assertEq(slasher.cumulativeSlashAt(alice.subnetwork(1), bob, uint48(blockTimestamp - 1), ""), 0);
        assertEq(
            slasher.cumulativeSlashAt(alice.subnetwork(1), bob, uint48(blockTimestamp), ""),
            Math.min(slashAmount2, delegator.stakeAt(network.subnetwork(1), bob, uint48(blockTimestamp - 1), ""))
        );
        assertEq(
            slasher.cumulativeSlash(alice.subnetwork(1), bob),
            Math.min(slashAmount2, delegator.stakeAt(network.subnetwork(1), bob, uint48(blockTimestamp - 1), ""))
        );
        assertEq(
            slasher.slashableStake(network.subnetwork(1), bob, uint48(blockTimestamp - 1), ""),
            delegator.stakeAt(network.subnetwork(1), bob, uint48(blockTimestamp - 1), "")
                - Math.min(slashAmount2, delegator.stakeAt(network.subnetwork(1), bob, uint48(blockTimestamp - 1), ""))
        );

        blockTimestamp = blockTimestamp + 1;
        vm.warp(blockTimestamp);

        slashAmountReal3 = Math.min(
            slashAmount3,
            delegator.stakeAt(network.subnetwork(1), alice, uint48(blockTimestamp - 2), "")
                - Math.min(slashAmount1, delegator.stakeAt(network.subnetwork(1), alice, uint48(blockTimestamp - 2), ""))
        );
        vm.assume(slashAmountReal3 > 0);
        vm.startPrank(alice);
        assertEq(
            slashAmountReal3, slasher.slash(network.subnetwork(1), alice, slashAmount3, uint48(blockTimestamp - 2), "")
        );
        vm.stopPrank();

        assertEq(slasher.cumulativeSlashAt(alice.subnetwork(1), alice, uint48(blockTimestamp - 2), ""), 0);
        assertEq(
            slasher.cumulativeSlashAt(alice.subnetwork(1), alice, uint48(blockTimestamp - 1), ""),
            Math.min(slashAmount1, delegator.stakeAt(network.subnetwork(1), alice, uint48(blockTimestamp - 2), ""))
        );
        assertEq(
            slasher.cumulativeSlashAt(alice.subnetwork(1), alice, uint48(blockTimestamp), ""),
            Math.min(slashAmount1, delegator.stakeAt(network.subnetwork(1), alice, uint48(blockTimestamp - 2), ""))
                + slashAmountReal3
        );
        assertEq(
            slasher.cumulativeSlash(alice.subnetwork(1), alice),
            Math.min(slashAmount1, delegator.stakeAt(network.subnetwork(1), alice, uint48(blockTimestamp - 2), ""))
                + slashAmountReal3
        );
        assertEq(
            slasher.slashableStake(network.subnetwork(1), alice, uint48(blockTimestamp - 2), ""),
            delegator.stakeAt(network.subnetwork(1), alice, uint48(blockTimestamp - 2), "")
                - Math.min(slashAmount1, delegator.stakeAt(network.subnetwork(1), alice, uint48(blockTimestamp - 2), ""))
                - slashAmountReal3
        );
        assertEq(
            slasher.cumulativeSlashAt(alice.subnetwork(1), alice, uint48(blockTimestamp), abi.encode(1)),
            Math.min(slashAmount1, delegator.stakeAt(network.subnetwork(1), alice, uint48(blockTimestamp - 2), ""))
                + slashAmountReal3
        );
    }

    function test_SlashRevertOutdatedCaptureTimestamp(
        uint48 epochDuration,
        uint256 depositAmount,
        uint256 networkLimit,
        uint256 operatorNetworkLimit1,
        uint256 operatorNetworkLimit2,
        uint256 slashAmount1,
        uint256 slashAmount2,
        uint256 slashAmount3
    ) public {
        epochDuration = uint48(bound(epochDuration, 2, 10 days));
        depositAmount = bound(depositAmount, 1, 100 * 10 ** 18);
        networkLimit = bound(networkLimit, 1, type(uint256).max);
        operatorNetworkLimit1 = bound(operatorNetworkLimit1, 1, type(uint256).max / 2);
        operatorNetworkLimit2 = bound(operatorNetworkLimit2, 1, type(uint256).max / 2);
        slashAmount1 = bound(slashAmount1, 1, type(uint256).max);
        slashAmount2 = bound(slashAmount2, 1, type(uint256).max);
        slashAmount3 = bound(slashAmount3, 1, type(uint256).max);

        uint256 blockTimestamp = block.timestamp * block.timestamp / block.timestamp * block.timestamp / block.timestamp;
        blockTimestamp = blockTimestamp + 1_720_700_948;
        vm.warp(blockTimestamp);

        (vault, delegator, slasher) = _getVaultAndDelegatorAndSlasher(epochDuration);

        address network = alice;
        _registerNetwork(network, alice);
        _setMaxNetworkLimit(network, 0, type(uint256).max);

        _registerOperator(alice);
        _registerOperator(bob);

        _optInOperatorVault(alice);
        _optInOperatorVault(bob);

        _optInOperatorNetwork(alice, address(network));
        _optInOperatorNetwork(bob, address(network));

        _deposit(alice, depositAmount);

        _setNetworkLimit(alice, network, networkLimit);

        _setOperatorNetworkLimit(alice, network, alice, operatorNetworkLimit1);
        _setOperatorNetworkLimit(alice, network, bob, operatorNetworkLimit2);

        blockTimestamp = blockTimestamp + 2;
        vm.warp(blockTimestamp);

        _slash(alice, network, alice, slashAmount1, uint48(blockTimestamp - 1), "");

        vm.expectRevert(IBaseSlasher.OutdatedCaptureTimestamp.selector);
        _slash(alice, network, bob, slashAmount2, uint48(blockTimestamp - 2), "");
    }

    function test_SlashRevertNotNetworkMiddleware(
        uint48 epochDuration,
        uint256 depositAmount,
        uint256 networkLimit,
        uint256 operatorNetworkLimit1,
        uint256 slashAmount1
    ) public {
        epochDuration = uint48(bound(epochDuration, 1, 10 days));
        depositAmount = bound(depositAmount, 1, 100 * 10 ** 18);
        networkLimit = bound(networkLimit, 1, type(uint256).max);
        operatorNetworkLimit1 = bound(operatorNetworkLimit1, 1, type(uint256).max / 2);
        slashAmount1 = bound(slashAmount1, 1, type(uint256).max);

        uint256 blockTimestamp = block.timestamp * block.timestamp / block.timestamp * block.timestamp / block.timestamp;
        blockTimestamp = blockTimestamp + 1_720_700_948;
        vm.warp(blockTimestamp);

        (vault, delegator, slasher) = _getVaultAndDelegatorAndSlasher(epochDuration);

        address network = alice;
        _registerNetwork(network, alice);
        _setMaxNetworkLimit(network, 0, type(uint256).max);

        _registerOperator(alice);

        _optInOperatorVault(alice);

        _optInOperatorNetwork(alice, address(network));

        _deposit(alice, depositAmount);

        _setNetworkLimit(alice, network, networkLimit);
        _setNetworkLimit(alice, network, networkLimit - 1);

        _setOperatorNetworkLimit(alice, network, alice, operatorNetworkLimit1);

        _setOperatorNetworkLimit(alice, network, alice, operatorNetworkLimit1 - 1);

        vm.assume(slashAmount1 < depositAmount && slashAmount1 < networkLimit);

        blockTimestamp = blockTimestamp + 1;
        vm.warp(blockTimestamp);

        vm.expectRevert(IBaseSlasher.NotNetworkMiddleware.selector);
        _slash(bob, network, alice, slashAmount1, uint48(blockTimestamp - 1), "");
    }

    function test_SlashRevertInsufficientSlash(
        uint48 epochDuration,
        uint256 depositAmount,
        uint256 networkLimit,
        uint256 operatorNetworkLimit1,
        uint256 slashAmount1,
        bool zeroSlashAmount
    ) public {
        epochDuration = uint48(bound(epochDuration, 1, 10 days));
        depositAmount = bound(depositAmount, 1, 100 * 10 ** 18);
        networkLimit = bound(networkLimit, 1, type(uint256).max);
        operatorNetworkLimit1 = bound(operatorNetworkLimit1, 1, type(uint256).max / 2);
        slashAmount1 = bound(slashAmount1, 1, type(uint256).max);

        uint256 blockTimestamp = block.timestamp * block.timestamp / block.timestamp * block.timestamp / block.timestamp;
        blockTimestamp = blockTimestamp + 1_720_700_948;
        vm.warp(blockTimestamp);

        (vault, delegator, slasher) = _getVaultAndDelegatorAndSlasher(epochDuration);

        address network = alice;
        _registerNetwork(network, alice);
        _setMaxNetworkLimit(network, 0, type(uint256).max);

        _registerOperator(alice);

        _optInOperatorVault(alice);

        _optInOperatorNetwork(alice, address(network));

        _deposit(alice, depositAmount);

        _setNetworkLimit(alice, network, networkLimit);
        _setNetworkLimit(alice, network, networkLimit - 1);

        vm.assume(slashAmount1 < depositAmount && slashAmount1 < networkLimit);

        blockTimestamp = blockTimestamp + 1;
        vm.warp(blockTimestamp);

        vm.expectRevert(ISlasher.InsufficientSlash.selector);
        _slash(alice, network, alice, zeroSlashAmount ? 0 : slashAmount1, uint48(blockTimestamp - 1), "");
    }

    function test_SlashRevertInvalidCaptureTimestamp(
        uint48 epochDuration,
        uint256 depositAmount,
        uint256 networkLimit,
        uint256 operatorNetworkLimit1,
        uint256 slashAmount1,
        uint256 captureAgo
    ) public {
        epochDuration = uint48(bound(epochDuration, 1, 10 days));
        depositAmount = bound(depositAmount, 1, 100 * 10 ** 18);
        networkLimit = bound(networkLimit, 1, type(uint256).max);
        operatorNetworkLimit1 = bound(operatorNetworkLimit1, 1, type(uint256).max / 2);
        slashAmount1 = bound(slashAmount1, 1, type(uint256).max);

        uint256 blockTimestamp = block.timestamp * block.timestamp / block.timestamp * block.timestamp / block.timestamp;
        blockTimestamp = blockTimestamp + 1_720_700_948;
        vm.warp(blockTimestamp);

        (vault, delegator, slasher) = _getVaultAndDelegatorAndSlasher(epochDuration);

        address network = alice;
        _registerNetwork(network, alice);
        _setMaxNetworkLimit(network, 0, type(uint256).max);

        _registerOperator(alice);

        _optInOperatorNetwork(alice, address(network));

        _optInOperatorVault(alice);

        _deposit(alice, depositAmount);

        _setNetworkLimit(alice, network, networkLimit);

        _setOperatorNetworkLimit(alice, network, alice, operatorNetworkLimit1);

        blockTimestamp = blockTimestamp + 10 * epochDuration;
        vm.warp(blockTimestamp);

        vm.assume(captureAgo <= 10 * epochDuration && (captureAgo > epochDuration || captureAgo == 0));

        vm.expectRevert(ISlasher.InvalidCaptureTimestamp.selector);
        _slash(alice, network, alice, slashAmount1, uint48(blockTimestamp - captureAgo), "");
    }

    // struct GasStruct {
    //     uint256 gasSpent1;
    //     uint256 gasSpent2;
    // }

    // struct HintStruct {
    //     uint256 num;
    //     bool back;
    //     uint256 secondsAgo;
    // }

    // function test_CumulativeSlashHint(
    //     uint48 epochDuration,
    //     uint256 depositAmount,
    //     uint256 slashAmount1,
    //     HintStruct memory hintStruct
    // ) public {
    //     epochDuration = uint48(bound(epochDuration, 1, 7 days));
    //     hintStruct.num = bound(hintStruct.num, 0, 25);
    //     hintStruct.secondsAgo = bound(hintStruct.secondsAgo, 0, 1_720_700_948);
    //     slashAmount1 = bound(slashAmount1, 1, 10 * 10 ** 18);
    //     depositAmount = bound(depositAmount, Math.max(1, hintStruct.num * slashAmount1), 1000 * 10 ** 18);

    //     uint256 blockTimestamp = block.timestamp * block.timestamp / block.timestamp * block.timestamp / block.timestamp;
    //     blockTimestamp = blockTimestamp + 1_720_700_948;
    //     vm.warp(blockTimestamp);

    //     (vault, delegator, slasher) = _getVaultAndDelegatorAndSlasher(epochDuration);

    //     address network = alice;
    //     _registerNetwork(network, alice);
    //     _setMaxNetworkLimit(network, type(uint256).max);

    //     _registerOperator(alice);

    //     _optInOperatorVault(alice);

    //     _optInOperatorNetwork(alice, address(network));

    //     _deposit(alice, depositAmount);

    //     _setNetworkLimit(alice, network, type(uint256).max);

    //     _setOperatorNetworkLimit(alice, network, alice, type(uint256).max);

    //     _optInNetworkVault(network);

    //     for (uint256 i; i < hintStruct.num; ++i) {
    //         blockTimestamp = blockTimestamp + 1;
    //         vm.warp(blockTimestamp);

    //         _slash(alice, network, alice, slashAmount1, uint48(blockTimestamp - 1), "");
    //     }

    //     uint48 timestamp =
    //         uint48(hintStruct.back ? blockTimestamp - hintStruct.secondsAgo : blockTimestamp + hintStruct.secondsAgo);

    //     optInServiceHints = new OptInServiceHints();
    //     VaultHints vaultHints = new VaultHints();
    //     baseDelegatorHints = new BaseDelegatorHints(address(optInServiceHints), address(vaultHints));
    //     baseSlasherHints = new BaseSlasherHints(address(baseDelegatorHints), address(optInServiceHints));
    //     bytes memory hint = baseSlasherHints.cumulativeSlashHint(address(slasher), network, alice, timestamp);

    //     GasStruct memory gasStruct = GasStruct({gasSpent1: 1, gasSpent2: 1});
    //     slasher.cumulativeSlashAt(network, alice, timestamp, new bytes(0));
    //     gasStruct.gasSpent1 = vm.lastCallGas().gasTotalUsed;
    //     slasher.cumulativeSlashAt(network, alice, timestamp, hint);
    //     gasStruct.gasSpent2 = vm.lastCallGas().gasTotalUsed;
    //     assertGe(gasStruct.gasSpent1, gasStruct.gasSpent2);
    // }

    // function test_OptInsHints(uint48 epochDuration, HintStruct memory hintStruct) public {
    //     epochDuration = uint48(bound(epochDuration, 1, 7 days));
    //     hintStruct.num = bound(hintStruct.num, 0, 25);
    //     hintStruct.secondsAgo = bound(hintStruct.secondsAgo, 0, 1_720_700_948);

    //     uint256 blockTimestamp = block.timestamp * block.timestamp / block.timestamp * block.timestamp / block.timestamp;
    //     blockTimestamp = blockTimestamp + 1_720_700_948;
    //     vm.warp(blockTimestamp);

    //     (vault, delegator, slasher) = _getVaultAndDelegatorAndSlasher(epochDuration);

    //     address network = alice;
    //     _registerNetwork(network, alice);

    //     _registerOperator(alice);

    //     for (uint256 i; i < hintStruct.num / 2; ++i) {
    //         _optInOperatorVault(alice);
    //         if (hintStruct.num % 2 == 0) {
    //             _optInOperatorNetwork(alice, address(network));
    //         }
    //         if (hintStruct.num % 3 == 0) {
    //             _optInNetworkVault(network);
    //         }

    //         blockTimestamp = blockTimestamp + epochDuration;
    //         vm.warp(blockTimestamp);

    //         _optOutOperatorVault(alice);
    //         if (hintStruct.num % 2 == 0) {
    //             _optOutOperatorNetwork(alice, address(network));
    //         }
    //         if (hintStruct.num % 3 == 0) {
    //             _optOutNetworkVault(network);
    //         }
    //     }

    //     for (uint256 i; i < hintStruct.num / 2; ++i) {
    //         _optInOperatorVault(alice);
    //         if (hintStruct.num % 2 == 0) {
    //             _optInOperatorNetwork(alice, address(network));
    //         }
    //         if (hintStruct.num % 3 == 0) {
    //             _optInNetworkVault(network);
    //         }

    //         blockTimestamp = blockTimestamp + epochDuration;
    //         vm.warp(blockTimestamp);

    //         _optOutOperatorVault(alice);
    //         if (hintStruct.num % 2 == 0) {
    //             _optOutOperatorNetwork(alice, address(network));
    //         }
    //         if (hintStruct.num % 3 == 0) {
    //             _optOutNetworkVault(network);
    //         }

    //         blockTimestamp = blockTimestamp + 1;
    //         vm.warp(blockTimestamp);
    //     }

    //     uint48 timestamp =
    //         uint48(hintStruct.back ? blockTimestamp - hintStruct.secondsAgo : blockTimestamp + hintStruct.secondsAgo);

    //     optInServiceHints = new OptInServiceHints();
    //     VaultHints vaultHints = new VaultHints();
    //     baseDelegatorHints = new BaseDelegatorHints(address(optInServiceHints), address(vaultHints));
    //     baseSlasherHints = new BaseSlasherHints(address(baseDelegatorHints), address(optInServiceHints));
    //     bytes memory hints = baseSlasherHints.optInHints(address(slasher), network, alice, timestamp);

    //     GasStruct memory gasStruct = GasStruct({gasSpent1: 1, gasSpent2: 1});
    //     baseSlasherHints._optIns(address(slasher), network, alice, timestamp, "");
    //     gasStruct.gasSpent1 = vm.lastCallGas().gasTotalUsed;
    //     baseSlasherHints._optIns(address(slasher), network, alice, timestamp, hints);
    //     gasStruct.gasSpent2 = vm.lastCallGas().gasTotalUsed;
    //     assertGe(gasStruct.gasSpent1, gasStruct.gasSpent2);
    // }

    // function test_SlashableStakeHints(
    //     uint48 epochDuration,
    //     uint256 depositAmount,
    //     uint256 slashAmount1,
    //     HintStruct memory hintStruct
    // ) public {
    //     epochDuration = uint48(bound(epochDuration, 1, 7 days));
    //     hintStruct.num = bound(hintStruct.num, 0, 25);
    //     hintStruct.secondsAgo = bound(hintStruct.secondsAgo, 0, 2 * epochDuration);
    //     slashAmount1 = bound(slashAmount1, 1, 10 * 10 ** 18);
    //     depositAmount = bound(depositAmount, Math.max(1, hintStruct.num * slashAmount1), 1000 * 10 ** 18);

    //     uint256 blockTimestamp = block.timestamp * block.timestamp / block.timestamp * block.timestamp / block.timestamp;
    //     blockTimestamp = blockTimestamp + 1_720_700_948;
    //     vm.warp(blockTimestamp);

    //     (vault, delegator, slasher) = _getVaultAndDelegatorAndSlasher(epochDuration);

    //     address network = alice;
    //     _registerNetwork(network, alice);
    //     _setMaxNetworkLimit(network, type(uint256).max);

    //     _registerOperator(alice);

    //     _deposit(alice, depositAmount);

    //     _setNetworkLimit(alice, network, type(uint256).max);

    //     _setOperatorNetworkLimit(alice, network, alice, type(uint256).max);

    //     _optInNetworkVault(network);

    //     for (uint256 i; i < hintStruct.num; ++i) {
    //         _optInOperatorVault(alice);
    //         if (hintStruct.num % 2 == 0) {
    //             _optInOperatorNetwork(alice, address(network));
    //         }

    //         blockTimestamp = blockTimestamp + 1;
    //         vm.warp(blockTimestamp);

    //         vm.startPrank(alice);
    //         try slasher.slash(network, alice, slashAmount1, uint48(blockTimestamp - 1), "") {} catch {}
    //         vm.stopPrank();

    //         _optOutOperatorVault(alice);
    //         if (hintStruct.num % 2 == 0) {
    //             _optOutOperatorNetwork(alice, address(network));
    //         }
    //     }

    //     uint48 timestamp =
    //         uint48(hintStruct.back ? blockTimestamp - hintStruct.secondsAgo : blockTimestamp + hintStruct.secondsAgo);

    //     optInServiceHints = new OptInServiceHints();
    //     VaultHints vaultHints = new VaultHints();
    //     baseDelegatorHints = new BaseDelegatorHints(address(optInServiceHints), address(vaultHints));
    //     baseSlasherHints = new BaseSlasherHints(address(baseDelegatorHints), address(optInServiceHints));
    //     bytes memory hint = baseSlasherHints.slashableStakeHints(address(slasher), network, alice, timestamp);

    //     GasStruct memory gasStruct = GasStruct({gasSpent1: 1, gasSpent2: 1});
    //     slasher.slashableStake(network, alice, timestamp, new bytes(0));
    //     gasStruct.gasSpent1 = vm.lastCallGas().gasTotalUsed;
    //     slasher.slashableStake(network, alice, timestamp, hint);
    //     gasStruct.gasSpent2 = vm.lastCallGas().gasTotalUsed;
    //     assertGe(gasStruct.gasSpent1, gasStruct.gasSpent2);
    // }

    // function test_OnSlashHints(uint256 amount1, uint48 epochDuration, HintStruct memory hintStruct) public {
    //     amount1 = bound(amount1, 1, 10 * 10 ** 18);
    //     epochDuration = uint48(bound(epochDuration, 1, 7 days));
    //     hintStruct.num = bound(hintStruct.num, 0, 25);
    //     hintStruct.secondsAgo = bound(hintStruct.secondsAgo, 0, 1_720_700_948);

    //     uint256 blockTimestamp = block.timestamp * block.timestamp / block.timestamp * block.timestamp / block.timestamp;
    //     blockTimestamp = blockTimestamp + 1_720_700_948;
    //     vm.warp(blockTimestamp);

    //     (vault, delegator, slasher) = _getVaultAndDelegatorAndSlasher(epochDuration);

    //     address network = alice;
    //     _registerNetwork(network, alice);
    //     _setMaxNetworkLimit(network, type(uint256).max);

    //     _registerOperator(alice);

    //     for (uint256 i; i < hintStruct.num / 2; ++i) {
    //         _optInOperatorVault(alice);
    //         if (hintStruct.num % 2 == 0) {
    //             _optInOperatorNetwork(alice, address(network));
    //         }
    //         if (hintStruct.num % 3 == 0) {
    //             _optInNetworkVault(network);
    //         }

    //         _deposit(alice, amount1);
    //         _setNetworkLimit(alice, network, amount1);
    //         _setOperatorNetworkLimit(alice, network, alice, amount1);

    //         blockTimestamp = blockTimestamp + epochDuration;
    //         vm.warp(blockTimestamp);

    //         _optOutOperatorVault(alice);
    //         if (hintStruct.num % 2 == 0) {
    //             _optOutOperatorNetwork(alice, address(network));
    //         }
    //         if (hintStruct.num % 3 == 0) {
    //             _optOutNetworkVault(network);
    //         }
    //     }

    //     for (uint256 i; i < hintStruct.num / 2; ++i) {
    //         _optInOperatorVault(alice);
    //         if (hintStruct.num % 2 == 0) {
    //             _optInOperatorNetwork(alice, address(network));
    //         }
    //         if (hintStruct.num % 3 == 0) {
    //             _optInNetworkVault(network);
    //         }

    //         _deposit(alice, amount1);
    //         _setNetworkLimit(alice, network, amount1);
    //         _setOperatorNetworkLimit(alice, network, alice, amount1);

    //         blockTimestamp = blockTimestamp + epochDuration;
    //         vm.warp(blockTimestamp);

    //         _optOutOperatorVault(alice);
    //         if (hintStruct.num % 2 == 0) {
    //             _optOutOperatorNetwork(alice, address(network));
    //         }
    //         if (hintStruct.num % 3 == 0) {
    //             _optOutNetworkVault(network);
    //         }

    //         blockTimestamp = blockTimestamp + 1;
    //         vm.warp(blockTimestamp);
    //     }

    //     uint48 timestamp =
    //         uint48(hintStruct.back ? blockTimestamp - hintStruct.secondsAgo : blockTimestamp + hintStruct.secondsAgo);

    //     optInServiceHints = new OptInServiceHints();
    //     baseDelegatorHints = new BaseDelegatorHints(address(optInServiceHints), address(new VaultHints()));
    //     baseSlasherHints = new BaseSlasherHints(address(baseDelegatorHints), address(optInServiceHints));

    //     GasStruct memory gasStruct = GasStruct({gasSpent1: 1, gasSpent2: 1});
    //     baseSlasherHints._onSlash(address(slasher), network, alice, amount1, timestamp, "");
    //     gasStruct.gasSpent1 = vm.lastCallGas().gasTotalUsed;

    //     bytes memory hints = baseSlasherHints.onSlashHints(address(slasher), network, alice, amount1, timestamp);
    //     baseSlasherHints._onSlash(address(slasher), network, alice, amount1, timestamp, hints);
    //     gasStruct.gasSpent2 = vm.lastCallGas().gasTotalUsed;
    //     assertGe(gasStruct.gasSpent1, gasStruct.gasSpent2);
    // }

    // struct InputParams {
    //     uint256 depositAmount;
    //     uint256 networkLimit;
    //     uint256 operatorNetworkLimit;
    //     uint256 slashAmount;
    // }

    // function test_SlashHints(
    //     uint256 amount1,
    //     uint48 epochDuration,
    //     HintStruct memory hintStruct,
    //     InputParams memory inputParams
    // ) public {
    //     amount1 = bound(amount1, 1, 10 * 10 ** 18);
    //     epochDuration = uint48(bound(epochDuration, 1, 7 days));
    //     hintStruct.num = bound(hintStruct.num, 0, 25);
    //     hintStruct.secondsAgo = bound(hintStruct.secondsAgo, 0, 2 * epochDuration);
    //     inputParams.slashAmount = bound(inputParams.slashAmount, 1, 1 * 10 ** 18);
    //     inputParams.depositAmount =
    //         bound(inputParams.depositAmount, Math.max(1, inputParams.slashAmount * hintStruct.num), 1000 * 10 ** 18);
    //     inputParams.networkLimit = bound(inputParams.networkLimit, inputParams.slashAmount, type(uint256).max);
    //     inputParams.operatorNetworkLimit =
    //         bound(inputParams.operatorNetworkLimit, inputParams.slashAmount, type(uint256).max);

    //     uint256 blockTimestamp = block.timestamp * block.timestamp / block.timestamp * block.timestamp / block.timestamp;
    //     blockTimestamp = blockTimestamp + 1_720_700_948;
    //     vm.warp(blockTimestamp);

    //     (vault, delegator, slasher) = _getVaultAndDelegatorAndSlasher(epochDuration);
    //     SlasherHintsHelper slasherHintsHelper = new SlasherHintsHelper();

    //     address network = alice;
    //     address middleware = address(slasherHintsHelper);
    //     _registerNetwork(network, middleware);
    //     _setMaxNetworkLimit(network, type(uint256).max);

    //     _registerOperator(alice);

    //     for (uint256 i; i < hintStruct.num / 2; ++i) {
    //         _optInOperatorVault(alice);
    //         if (hintStruct.num % 2 == 0) {
    //             _optInOperatorNetwork(alice, address(network));
    //         }
    //         if (hintStruct.num % 3 == 0) {
    //             _optInNetworkVault(network);
    //         }

    //         _deposit(alice, inputParams.depositAmount);
    //         _setNetworkLimit(alice, network, inputParams.networkLimit);
    //         _setOperatorNetworkLimit(alice, network, alice, inputParams.operatorNetworkLimit);

    //         blockTimestamp = blockTimestamp + 1;
    //         vm.warp(blockTimestamp);

    //         if (hintStruct.num % 2 == 0) {
    //             vm.startPrank(alice);
    //             try slasher.slash(network, alice, inputParams.slashAmount, uint48(blockTimestamp - 1), "") {} catch {}
    //             vm.stopPrank();
    //         }

    //         _optOutOperatorVault(alice);
    //         if (hintStruct.num % 2 == 0) {
    //             _optOutOperatorNetwork(alice, address(network));
    //         }
    //         if (hintStruct.num % 3 == 0) {
    //             _optOutNetworkVault(network);
    //         }
    //     }

    //     for (uint256 i; i < hintStruct.num / 2; ++i) {
    //         _optInOperatorVault(alice);
    //         if (hintStruct.num % 2 == 0) {
    //             _optInOperatorNetwork(alice, address(network));
    //         }
    //         if (hintStruct.num % 3 == 0) {
    //             _optInNetworkVault(network);
    //         }

    //         _deposit(alice, inputParams.depositAmount);
    //         _setNetworkLimit(alice, network, inputParams.networkLimit);
    //         _setOperatorNetworkLimit(alice, network, alice, inputParams.operatorNetworkLimit);

    //         blockTimestamp = blockTimestamp + 1;
    //         vm.warp(blockTimestamp);

    //         if (hintStruct.num % 2 == 0) {
    //             vm.startPrank(alice);
    //             try slasher.slash(network, alice, inputParams.slashAmount, uint48(blockTimestamp - 1), "") {} catch {}
    //             vm.stopPrank();
    //         }

    //         _optOutOperatorVault(alice);
    //         if (hintStruct.num % 2 == 0) {
    //             _optOutOperatorNetwork(alice, address(network));
    //         }
    //         if (hintStruct.num % 3 == 0) {
    //             _optOutNetworkVault(network);
    //         }

    //         blockTimestamp = blockTimestamp + 1;
    //         vm.warp(blockTimestamp);
    //     }

    //     uint48 timestamp =
    //         uint48(hintStruct.back ? blockTimestamp - hintStruct.secondsAgo : blockTimestamp + hintStruct.secondsAgo);

    //     optInServiceHints = new OptInServiceHints();
    //     baseDelegatorHints = new BaseDelegatorHints(address(optInServiceHints), address(new VaultHints()));
    //     baseSlasherHints = new BaseSlasherHints(address(baseDelegatorHints), address(optInServiceHints));
    //     slasherHints = SlasherHints(baseSlasherHints.SLASHER_HINTS());

    //     GasStruct memory gasStruct = GasStruct({gasSpent1: 1, gasSpent2: 1});
    //     try slasherHintsHelper.trySlash(address(slasher), network, alice, inputParams.slashAmount, timestamp, "") {}
    //     catch (bytes memory data) {
    //         (bool reverted, uint256 gasSpent) = abi.decode(data, (bool, uint256));
    //         gasStruct.gasSpent1 = gasSpent;
    //     }

    //     bytes memory hints =
    //         slasherHints.slashHints(address(slasher), middleware, network, alice, inputParams.slashAmount, timestamp);
    //     try slasherHintsHelper.trySlash(address(slasher), network, alice, inputParams.slashAmount, timestamp, hints) {}
    //     catch (bytes memory data) {
    //         (bool reverted, uint256 gasSpent) = abi.decode(data, (bool, uint256));
    //         gasStruct.gasSpent2 = gasSpent;
    //     }
    //     assertGe(gasStruct.gasSpent1, gasStruct.gasSpent2);
    // }

    // function test_SlashHintsCompare(
    //     uint256 amount1,
    //     uint48 epochDuration,
    //     HintStruct memory hintStruct,
    //     InputParams memory inputParams
    // ) public {
    //     amount1 = bound(amount1, 1, 10 * 10 ** 18);
    //     epochDuration = uint48(bound(epochDuration, 1, 7 days));
    //     hintStruct.num = bound(hintStruct.num, 1, 25);
    //     hintStruct.secondsAgo = bound(hintStruct.secondsAgo, 1, Math.min(hintStruct.num, epochDuration));
    //     inputParams.slashAmount = bound(inputParams.slashAmount, 1, 1 * 10 ** 18);
    //     inputParams.depositAmount =
    //         bound(inputParams.depositAmount, Math.max(1, inputParams.slashAmount * hintStruct.num), 1000 * 10 ** 18);
    //     inputParams.networkLimit = bound(inputParams.networkLimit, inputParams.slashAmount, type(uint256).max);
    //     inputParams.operatorNetworkLimit =
    //         bound(inputParams.operatorNetworkLimit, inputParams.slashAmount, type(uint256).max);

    //     uint256 blockTimestamp = block.timestamp * block.timestamp / block.timestamp * block.timestamp / block.timestamp;
    //     blockTimestamp = blockTimestamp + 1_720_700_948;
    //     vm.warp(blockTimestamp);

    //     (vault, delegator, slasher) = _getVaultAndDelegatorAndSlasher(epochDuration);
    //     SlasherHintsHelper slasherHintsHelper = new SlasherHintsHelper();

    //     address network = alice;
    //     address middleware = address(slasherHintsHelper);
    //     _registerNetwork(network, middleware);
    //     _setMaxNetworkLimit(network, type(uint256).max);

    //     _registerOperator(alice);

    //     for (uint256 i; i < hintStruct.num / 2; ++i) {
    //         _optInOperatorVault(alice);
    //         if (hintStruct.num % 2 == 0) {
    //             _optInOperatorNetwork(alice, address(network));
    //         }
    //         if (hintStruct.num % 3 == 0) {
    //             _optInNetworkVault(network);
    //         }

    //         _deposit(alice, inputParams.depositAmount);
    //         _setNetworkLimit(alice, network, inputParams.networkLimit);
    //         _setOperatorNetworkLimit(alice, network, alice, inputParams.operatorNetworkLimit);

    //         blockTimestamp = blockTimestamp + 1;
    //         vm.warp(blockTimestamp);

    //         if (hintStruct.num % 2 == 0) {
    //             vm.startPrank(alice);
    //             try slasher.slash(network, alice, inputParams.slashAmount, uint48(blockTimestamp - 1), "") {} catch {}
    //             vm.stopPrank();
    //         }

    //         _optOutOperatorVault(alice);
    //         if (hintStruct.num % 2 == 0) {
    //             _optOutOperatorNetwork(alice, address(network));
    //         }
    //         if (hintStruct.num % 3 == 0) {
    //             _optOutNetworkVault(network);
    //         }
    //     }

    //     for (uint256 i; i < hintStruct.num / 2; ++i) {
    //         _optInOperatorVault(alice);
    //         if (hintStruct.num % 2 == 0) {
    //             _optInOperatorNetwork(alice, address(network));
    //         }
    //         if (hintStruct.num % 3 == 0) {
    //             _optInNetworkVault(network);
    //         }

    //         _deposit(alice, inputParams.depositAmount);
    //         _setNetworkLimit(alice, network, inputParams.networkLimit);
    //         _setOperatorNetworkLimit(alice, network, alice, inputParams.operatorNetworkLimit);

    //         blockTimestamp = blockTimestamp + 1;
    //         vm.warp(blockTimestamp);

    //         if (hintStruct.num % 2 == 0) {
    //             vm.startPrank(alice);
    //             try slasher.slash(network, alice, inputParams.slashAmount, uint48(blockTimestamp - 1), "") {} catch {}
    //             vm.stopPrank();
    //         }

    //         _optOutOperatorVault(alice);
    //         if (hintStruct.num % 2 == 0) {
    //             _optOutOperatorNetwork(alice, address(network));
    //         }
    //         if (hintStruct.num % 3 == 0) {
    //             _optOutNetworkVault(network);
    //         }

    //         blockTimestamp = blockTimestamp + 1;
    //         vm.warp(blockTimestamp);
    //     }

    //     uint48 timestamp = uint48(blockTimestamp - hintStruct.secondsAgo);

    //     optInServiceHints = new OptInServiceHints();
    //     baseDelegatorHints = new BaseDelegatorHints(address(optInServiceHints), address(new VaultHints()));
    //     baseSlasherHints = new BaseSlasherHints(address(baseDelegatorHints), address(optInServiceHints));
    //     slasherHints = SlasherHints(baseSlasherHints.SLASHER_HINTS());

    //     GasStruct memory gasStruct = GasStruct({gasSpent1: 1, gasSpent2: 1});
    //     try slasherHintsHelper.trySlash(address(slasher), network, alice, inputParams.slashAmount, timestamp, "") {}
    //     catch (bytes memory data) {
    //         (bool reverted, uint256 gasSpent) = abi.decode(data, (bool, uint256));
    //         vm.assume(!reverted);
    //         gasStruct.gasSpent1 = gasSpent;
    //     }

    //     bytes memory hints =
    //         slasherHints.slashHints(address(slasher), middleware, network, alice, inputParams.slashAmount, timestamp);
    //     try slasherHintsHelper.trySlash(address(slasher), network, alice, inputParams.slashAmount, timestamp, hints) {}
    //     catch (bytes memory data) {
    //         (bool reverted, uint256 gasSpent) = abi.decode(data, (bool, uint256));
    //         gasStruct.gasSpent2 = gasSpent;
    //     }
    //     console2.log(gasStruct.gasSpent1, gasStruct.gasSpent2);
    //     assertLt(gasStruct.gasSpent1 - gasStruct.gasSpent2, 60_000);
    // }

    function _getVaultAndDelegator(uint48 epochDuration) internal returns (Vault, FullRestakeDelegator) {
        address[] memory networkLimitSetRoleHolders = new address[](1);
        networkLimitSetRoleHolders[0] = alice;
        address[] memory operatorNetworkLimitSetRoleHolders = new address[](1);
        operatorNetworkLimitSetRoleHolders[0] = alice;
        (address vault_, address delegator_,) = vaultConfigurator.create(
            IVaultConfigurator.InitParams({
                version: vaultFactory.lastVersion(),
                owner: alice,
                vaultParams: IVault.InitParams({
                    collateral: address(collateral),
                    delegator: address(0),
                    slasher: address(0),
                    burner: address(0xdEaD),
                    epochDuration: epochDuration,
                    depositWhitelist: false,
                    defaultAdminRoleHolder: alice,
                    depositorWhitelistRoleHolder: alice
                }),
                delegatorIndex: 1,
                delegatorParams: abi.encode(
                    IFullRestakeDelegator.InitParams({
                        baseParams: IBaseDelegator.BaseParams({
                            defaultAdminRoleHolder: alice,
                            hook: address(0),
                            hookSetRoleHolder: alice
                        }),
                        networkLimitSetRoleHolders: networkLimitSetRoleHolders,
                        operatorNetworkLimitSetRoleHolders: operatorNetworkLimitSetRoleHolders
                    })
                ),
                withSlasher: false,
                slasherIndex: 0,
                slasherParams: ""
            })
        );

        return (Vault(vault_), FullRestakeDelegator(delegator_));
    }

    function _getVaultAndDelegatorAndSlasher(uint48 epochDuration)
        internal
        returns (Vault, FullRestakeDelegator, Slasher)
    {
        address[] memory networkLimitSetRoleHolders = new address[](1);
        networkLimitSetRoleHolders[0] = alice;
        address[] memory operatorNetworkLimitSetRoleHolders = new address[](1);
        operatorNetworkLimitSetRoleHolders[0] = alice;
        (address vault_, address delegator_, address slasher_) = vaultConfigurator.create(
            IVaultConfigurator.InitParams({
                version: vaultFactory.lastVersion(),
                owner: alice,
                vaultParams: IVault.InitParams({
                    collateral: address(collateral),
                    delegator: address(0),
                    slasher: address(0),
                    burner: address(0xdEaD),
                    epochDuration: epochDuration,
                    depositWhitelist: false,
                    defaultAdminRoleHolder: alice,
                    depositorWhitelistRoleHolder: alice
                }),
                delegatorIndex: 1,
                delegatorParams: abi.encode(
                    IFullRestakeDelegator.InitParams({
                        baseParams: IBaseDelegator.BaseParams({
                            defaultAdminRoleHolder: alice,
                            hook: address(0),
                            hookSetRoleHolder: alice
                        }),
                        networkLimitSetRoleHolders: networkLimitSetRoleHolders,
                        operatorNetworkLimitSetRoleHolders: operatorNetworkLimitSetRoleHolders
                    })
                ),
                withSlasher: true,
                slasherIndex: 0,
                slasherParams: ""
            })
        );

        return (Vault(vault_), FullRestakeDelegator(delegator_), Slasher(slasher_));
    }

    function _getSlasher(address vault_) internal returns (Slasher) {
        return Slasher(slasherFactory.create(0, true, abi.encode(address(vault_), "")));
    }

    function _registerOperator(address user) internal {
        vm.startPrank(user);
        operatorRegistry.registerOperator();
        vm.stopPrank();
    }

    function _registerNetwork(address user, address middleware) internal {
        vm.startPrank(user);
        networkRegistry.registerNetwork();
        networkMiddlewareService.setMiddleware(middleware);
        vm.stopPrank();
    }

    function _grantDepositorWhitelistRole(address user, address account) internal {
        vm.startPrank(user);
        Vault(address(vault)).grantRole(vault.DEPOSITOR_WHITELIST_ROLE(), account);
        vm.stopPrank();
    }

    function _grantDepositWhitelistSetRole(address user, address account) internal {
        vm.startPrank(user);
        Vault(address(vault)).grantRole(vault.DEPOSIT_WHITELIST_SET_ROLE(), account);
        vm.stopPrank();
    }

    function _deposit(address user, uint256 amount) internal returns (uint256 shares) {
        collateral.transfer(user, amount);
        vm.startPrank(user);
        collateral.approve(address(vault), amount);
        shares = vault.deposit(user, amount);
        vm.stopPrank();
    }

    function _withdraw(address user, uint256 amount) internal returns (uint256 burnedShares, uint256 mintedShares) {
        vm.startPrank(user);
        (burnedShares, mintedShares) = vault.withdraw(user, amount);
        vm.stopPrank();
    }

    function _claim(address user, uint256 epoch) internal returns (uint256 amount) {
        vm.startPrank(user);
        amount = vault.claim(user, epoch);
        vm.stopPrank();
    }

    function _claimBatch(address user, uint256[] memory epochs) internal returns (uint256 amount) {
        vm.startPrank(user);
        amount = vault.claimBatch(user, epochs);
        vm.stopPrank();
    }

    function _optInOperatorVault(address user) internal {
        vm.startPrank(user);
        operatorVaultOptInService.optIn(address(vault));
        vm.stopPrank();
    }

    function _optOutOperatorVault(address user) internal {
        vm.startPrank(user);
        operatorVaultOptInService.optOut(address(vault));
        vm.stopPrank();
    }

    function _optInOperatorNetwork(address user, address network) internal {
        vm.startPrank(user);
        operatorNetworkOptInService.optIn(network);
        vm.stopPrank();
    }

    function _optOutOperatorNetwork(address user, address network) internal {
        vm.startPrank(user);
        operatorNetworkOptInService.optOut(network);
        vm.stopPrank();
    }

    function _setDepositWhitelist(address user, bool depositWhitelist) internal {
        vm.startPrank(user);
        vault.setDepositWhitelist(depositWhitelist);
        vm.stopPrank();
    }

    function _setDepositorWhitelistStatus(address user, address depositor, bool status) internal {
        vm.startPrank(user);
        vault.setDepositorWhitelistStatus(depositor, status);
        vm.stopPrank();
    }

    function _setNetworkLimit(address user, address network, uint256 amount) internal {
        vm.startPrank(user);
        delegator.setNetworkLimit(network.subnetwork(0), amount);
        vm.stopPrank();
    }

    function _setOperatorNetworkLimit(address user, address network, address operator, uint256 amount) internal {
        vm.startPrank(user);
        delegator.setOperatorNetworkLimit(network.subnetwork(0), operator, amount);
        vm.stopPrank();
    }

    function _slash(
        address user,
        address network,
        address operator,
        uint256 amount,
        uint48 captureTimestamp,
        bytes memory hints
    ) internal returns (uint256 slashAmount) {
        vm.startPrank(user);
        slashAmount = slasher.slash(network.subnetwork(0), operator, amount, captureTimestamp, hints);
        vm.stopPrank();
    }

    function _setMaxNetworkLimit(address user, uint96 identifier, uint256 amount) internal {
        vm.startPrank(user);
        delegator.setMaxNetworkLimit(identifier, amount);
        vm.stopPrank();
    }
}

contract SlasherHintsHelper is Test {
    function trySlash(
        address slasher,
        address network,
        address operator,
        uint256 amount,
        uint48 captureTimestamp,
        bytes memory hints
    ) external returns (bool reverted) {
        try Slasher(slasher).slash(network, operator, amount, captureTimestamp, hints) {}
        catch {
            reverted = true;
        }
        bytes memory revertData = abi.encode(reverted, vm.lastCallGas().gasTotalUsed);
        assembly {
            revert(add(32, revertData), mload(revertData))
        }
    }
}<|MERGE_RESOLUTION|>--- conflicted
+++ resolved
@@ -32,14 +32,11 @@
 import {ISlasher} from "src/interfaces/slasher/ISlasher.sol";
 import {Math} from "@openzeppelin/contracts/utils/math/Math.sol";
 
-<<<<<<< HEAD
 import {BaseSlasherHints, SlasherHints} from "src/contracts/hints/SlasherHints.sol";
 import {BaseDelegatorHints} from "src/contracts/hints/DelegatorHints.sol";
 import {OptInServiceHints} from "src/contracts/hints/OptInServiceHints.sol";
 import {VaultHints} from "src/contracts/hints/VaultHints.sol";
-=======
 import {Subnetwork} from "src/contracts/libraries/Subnetwork.sol";
->>>>>>> 6bf37b70
 
 contract SlasherTest is Test {
     using Subnetwork for bytes32;
@@ -1556,13 +1553,13 @@
 contract SlasherHintsHelper is Test {
     function trySlash(
         address slasher,
-        address network,
+        bytes32 subnetwork,
         address operator,
         uint256 amount,
         uint48 captureTimestamp,
         bytes memory hints
     ) external returns (bool reverted) {
-        try Slasher(slasher).slash(network, operator, amount, captureTimestamp, hints) {}
+        try Slasher(slasher).slash(subnetwork, operator, amount, captureTimestamp, hints) {}
         catch {
             reverted = true;
         }
