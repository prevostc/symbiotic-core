// SPDX-License-Identifier: MIT
pragma solidity ^0.8.0;

import {IRegistry} from "./IRegistry.sol";

interface IFactory is IRegistry {
    error AlreadyBlacklisted();
    error AlreadyWhitelisted();
    error InvalidImplementation();
    error InvalidType();

    /**
     * @notice Emitted when a new type is whitelisted.
     * @param implementation address of the new implementation
     */
    event Whitelist(address indexed implementation);

    /**
     * @notice Emitted when a type is blacklisted (e.g., in case of invalid implementation).
     * @param type_ type that was blacklisted
     * @dev The given type is still deployable.
     */
    event Blacklist(uint64 indexed type_);

    /**
     * @notice Get the total number of whitelisted types.
     * @return total number of types
     */
    function totalTypes() external view returns (uint64);

    /**
     * @notice Get the implementation for a given type.
     * @param type_ position to get the implementation at
     * @return address of the implementation
     */
    function implementation(
        uint64 type_
    ) external view returns (address);
<<<<<<< HEAD

    /**
     * @notice Get if a type is blacklisted (e.g., in case of invalid implementation).
     * @param type_ type to check
     * @return whether the type is blacklisted
     * @dev The given type is still deployable.
     */
    function blacklisted(
        uint64 type_
    ) external view returns (bool);
=======
>>>>>>> f78e6d75

    /**
     * @notice Whitelist a new type of entity.
     * @param implementation address of the new implementation
     */
    function whitelist(
        address implementation
    ) external;
<<<<<<< HEAD

    /**
     * @notice Blacklist a type of entity.
     * @param type_ type to blacklist
     * @dev The given type will still be deployable.
     */
    function blacklist(
        uint64 type_
    ) external;
=======
>>>>>>> f78e6d75

    /**
     * @notice Create a new entity at the factory.
     * @param type_ type's implementation to use
     * @param withInitialize whether to call `initialize()` on the entity
     * @param data initial data for the entity creation
     * @return address of the entity
     * @dev CREATE2 salt is constructed from the given parameters.
     *      However, the real parameters may differ if initialized later.
     */
    function create(uint64 type_, bool withInitialize, bytes calldata data) external returns (address);
}<|MERGE_RESOLUTION|>--- conflicted
+++ resolved
@@ -36,7 +36,6 @@
     function implementation(
         uint64 type_
     ) external view returns (address);
-<<<<<<< HEAD
 
     /**
      * @notice Get if a type is blacklisted (e.g., in case of invalid implementation).
@@ -47,8 +46,6 @@
     function blacklisted(
         uint64 type_
     ) external view returns (bool);
-=======
->>>>>>> f78e6d75
 
     /**
      * @notice Whitelist a new type of entity.
@@ -57,7 +54,6 @@
     function whitelist(
         address implementation
     ) external;
-<<<<<<< HEAD
 
     /**
      * @notice Blacklist a type of entity.
@@ -67,8 +63,6 @@
     function blacklist(
         uint64 type_
     ) external;
-=======
->>>>>>> f78e6d75
 
     /**
      * @notice Create a new entity at the factory.
