<<<<<<< HEAD
// SPDX-License-Identifier: MIT
pragma solidity 0.8.25;
=======
// SPDX-License-Identifier: BUSL-1.1
pragma solidity ^0.8.0;
>>>>>>> bb51d0f0

/**
 * @dev This library adds functions to work with subnetworks.
 */
library Subnetwork {
    function subnetwork(address network_, uint96 identifier_) internal pure returns (bytes32) {
        return bytes32(uint256(uint160(network_)) << 96 | identifier_);
    }

    function network(
        bytes32 subnetwork_
    ) internal pure returns (address) {
        return address(uint160(uint256(subnetwork_ >> 96)));
    }

    function identifier(
        bytes32 subnetwork_
    ) internal pure returns (uint96) {
        return uint96(uint256(subnetwork_));
    }
}<|MERGE_RESOLUTION|>--- conflicted
+++ resolved
@@ -1,10 +1,5 @@
-<<<<<<< HEAD
 // SPDX-License-Identifier: MIT
-pragma solidity 0.8.25;
-=======
-// SPDX-License-Identifier: BUSL-1.1
 pragma solidity ^0.8.0;
->>>>>>> bb51d0f0
 
 /**
  * @dev This library adds functions to work with subnetworks.
