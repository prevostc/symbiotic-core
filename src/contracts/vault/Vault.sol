--- conflicted
+++ resolved
@@ -267,11 +267,7 @@
      */
     function setDepositWhitelist(
         bool status
-<<<<<<< HEAD
     ) external initialized nonReentrant onlyRole(DEPOSIT_WHITELIST_SET_ROLE) {
-=======
-    ) external onlyRole(DEPOSIT_WHITELIST_SET_ROLE) {
->>>>>>> f78e6d75
         if (depositWhitelist == status) {
             revert AlreadySet();
         }
@@ -310,11 +306,7 @@
      */
     function setIsDepositLimit(
         bool status
-<<<<<<< HEAD
     ) external initialized nonReentrant onlyRole(IS_DEPOSIT_LIMIT_SET_ROLE) {
-=======
-    ) external onlyRole(IS_DEPOSIT_LIMIT_SET_ROLE) {
->>>>>>> f78e6d75
         if (isDepositLimit == status) {
             revert AlreadySet();
         }
@@ -329,11 +321,7 @@
      */
     function setDepositLimit(
         uint256 limit
-<<<<<<< HEAD
     ) external initialized nonReentrant onlyRole(DEPOSIT_LIMIT_SET_ROLE) {
-=======
-    ) external onlyRole(DEPOSIT_LIMIT_SET_ROLE) {
->>>>>>> f78e6d75
         if (limit != 0 && !isDepositLimit) {
             revert NoDepositLimit();
         }
@@ -347,7 +335,6 @@
         emit SetDepositLimit(limit);
     }
 
-<<<<<<< HEAD
     function _withdraw(
         address claimer,
         uint256 withdrawnAssets,
@@ -368,8 +355,6 @@
         withdrawalSharesOf[epoch][claimer] += mintedShares;
     }
 
-=======
->>>>>>> f78e6d75
     function _claim(
         uint256 epoch
     ) private returns (uint256 amount) {
