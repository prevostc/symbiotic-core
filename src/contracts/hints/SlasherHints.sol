--- conflicted
+++ resolved
@@ -29,28 +29,6 @@
         VETO_SLASHER_HINTS = address(new VetoSlasherHints(address(this)));
     }
 
-<<<<<<< HEAD
-    function globalCumulativeSlashHintInternal(
-        uint48 timestamp
-    ) external view internalFunction returns (bool exists, uint32 hint) {
-        (exists,,, hint) = _globalCumulativeSlash.upperLookupRecentCheckpoint(timestamp);
-    }
-
-    function globalCumulativeSlashHint(address slasher, uint48 timestamp) public view returns (bytes memory) {
-        (bool exists, uint32 hint_) = abi.decode(
-            _selfStaticDelegateCall(
-                slasher, abi.encodeCall(BaseSlasherHints.globalCumulativeSlashHintInternal, (timestamp))
-            ),
-            (bool, uint32)
-        );
-
-        if (exists) {
-            return abi.encode(hint_);
-        }
-    }
-
-=======
->>>>>>> 8ba03c5a
     function cumulativeSlashHintInternal(
         bytes32 subnetwork,
         address operator,
