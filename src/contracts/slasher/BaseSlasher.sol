// SPDX-License-Identifier: BUSL-1.1
pragma solidity 0.8.25;

import {Entity} from "../common/Entity.sol";
import {StaticDelegateCallable} from "../common/StaticDelegateCallable.sol";

import {IBaseDelegator} from "../../interfaces/delegator/IBaseDelegator.sol";
import {IBaseSlasher} from "../../interfaces/slasher/IBaseSlasher.sol";
import {IBurner} from "../../interfaces/slasher/IBurner.sol";
import {INetworkMiddlewareService} from "../../interfaces/service/INetworkMiddlewareService.sol";
import {IRegistry} from "../../interfaces/common/IRegistry.sol";
import {IVault} from "../../interfaces/vault/IVault.sol";

import {Checkpoints} from "../libraries/Checkpoints.sol";
import {Subnetwork} from "../libraries/Subnetwork.sol";

import {Math} from "@openzeppelin/contracts/utils/math/Math.sol";
import {ReentrancyGuardUpgradeable} from "@openzeppelin/contracts-upgradeable/utils/ReentrancyGuardUpgradeable.sol";
import {Time} from "@openzeppelin/contracts/utils/types/Time.sol";

abstract contract BaseSlasher is Entity, StaticDelegateCallable, ReentrancyGuardUpgradeable, IBaseSlasher {
    using Checkpoints for Checkpoints.Trace256;
    using Subnetwork for bytes32;

    /**
     * @inheritdoc IBaseSlasher
     */
    uint256 public constant BURNER_GAS_LIMIT = 150_000;

    /**
     * @inheritdoc IBaseSlasher
     */
    uint256 public constant BURNER_RESERVE = 20_000;

    /**
     * @inheritdoc IBaseSlasher
     */
    address public immutable VAULT_FACTORY;

    /**
     * @inheritdoc IBaseSlasher
     */
    address public immutable NETWORK_MIDDLEWARE_SERVICE;

    /**
     * @inheritdoc IBaseSlasher
     */
    address public vault;

    /**
     * @inheritdoc IBaseSlasher
     */
    bool public isBurnerHook;

    /**
     * @inheritdoc IBaseSlasher
     */
    mapping(bytes32 subnetwork => mapping(address operator => uint48 value)) public latestSlashedCaptureTimestamp;

    mapping(bytes32 subnetwork => mapping(address operator => Checkpoints.Trace256 amount)) internal _cumulativeSlash;

    modifier onlyNetworkMiddleware(
        bytes32 subnetwork
    ) {
        _checkNetworkMiddleware(subnetwork);

        _;
    }

    constructor(
        address vaultFactory,
        address networkMiddlewareService,
        address slasherFactory,
        uint64 entityType
    ) Entity(slasherFactory, entityType) {
        VAULT_FACTORY = vaultFactory;
        NETWORK_MIDDLEWARE_SERVICE = networkMiddlewareService;
    }

    /**
     * @inheritdoc IBaseSlasher
     */
    function cumulativeSlashAt(
        bytes32 subnetwork,
        address operator,
        uint48 timestamp,
        bytes memory hint
    ) public view returns (uint256) {
        return _cumulativeSlash[subnetwork][operator].upperLookupRecent(timestamp, hint);
    }

    /**
     * @inheritdoc IBaseSlasher
     */
    function cumulativeSlash(bytes32 subnetwork, address operator) public view returns (uint256) {
        return _cumulativeSlash[subnetwork][operator].latest();
    }

    /**
     * @inheritdoc IBaseSlasher
     */
    function slashableStake(
        bytes32 subnetwork,
        address operator,
        uint48 captureTimestamp,
        bytes memory hints
    ) public view returns (uint256 amount) {
        (amount,) = _slashableStake(subnetwork, operator, captureTimestamp, hints);
    }

    function _slashableStake(
        bytes32 subnetwork,
        address operator,
        uint48 captureTimestamp,
        bytes memory hints
    ) internal view returns (uint256 slashableStake_, uint256 stakeAmount) {
        SlashableStakeHints memory slashableStakeHints;
        if (hints.length > 0) {
            slashableStakeHints = abi.decode(hints, (SlashableStakeHints));
        }

        if (
            captureTimestamp < Time.timestamp() - IVault(vault).epochDuration() || captureTimestamp >= Time.timestamp()
                || captureTimestamp < latestSlashedCaptureTimestamp[subnetwork][operator]
        ) {
            return (0, 0);
        }

        stakeAmount = IBaseDelegator(IVault(vault).delegator()).stakeAt(
            subnetwork, operator, captureTimestamp, slashableStakeHints.stakeHints
        );
        slashableStake_ = stakeAmount
            - Math.min(
                cumulativeSlash(subnetwork, operator)
                    - cumulativeSlashAt(subnetwork, operator, captureTimestamp, slashableStakeHints.cumulativeSlashFromHint),
                stakeAmount
            );
    }

    function _checkNetworkMiddleware(
        bytes32 subnetwork
    ) internal view {
        if (INetworkMiddlewareService(NETWORK_MIDDLEWARE_SERVICE).middleware(subnetwork.network()) != msg.sender) {
            revert NotNetworkMiddleware();
        }
    }

    function _updateLatestSlashedCaptureTimestamp(
        bytes32 subnetwork,
        address operator,
        uint48 captureTimestamp
    ) internal {
        if (latestSlashedCaptureTimestamp[subnetwork][operator] < captureTimestamp) {
            latestSlashedCaptureTimestamp[subnetwork][operator] = captureTimestamp;
        }
    }

    function _updateCumulativeSlash(bytes32 subnetwork, address operator, uint256 amount) internal {
        _cumulativeSlash[subnetwork][operator].push(Time.timestamp(), cumulativeSlash(subnetwork, operator) + amount);
    }

<<<<<<< HEAD
    function _burnerOnSlash(bytes32 subnetwork, address operator, uint256 amount, uint48 captureTimestamp) internal {
        if (isBurnerHook) {
            address burner = IVault(vault).burner();
            bytes memory calldata_ = abi.encodeCall(IBurner.onSlash, (subnetwork, operator, amount, captureTimestamp));

            if (gasleft() < BURNER_RESERVE + BURNER_GAS_LIMIT * 64 / 63) {
                revert InsufficientBurnerGas();
            }

            assembly ("memory-safe") {
                pop(call(BURNER_GAS_LIMIT, burner, 0, add(calldata_, 0x20), mload(calldata_), 0, 0))
            }
        }
=======
    function _delegatorOnSlash(
        bytes32 subnetwork,
        address operator,
        uint256 amount,
        uint48 captureTimestamp,
        bytes memory data
    ) internal {
        IBaseDelegator(IVault(vault).delegator()).onSlash(
            subnetwork,
            operator,
            amount,
            captureTimestamp,
            abi.encode(GeneralDelegatorData({slasherType: TYPE, data: data}))
        );
    }

    function _vaultOnSlash(uint256 amount, uint48 captureTimestamp) internal {
        IVault(vault).onSlash(amount, captureTimestamp);
>>>>>>> cc39da8f
    }

    function _initialize(
        bytes calldata data
    ) internal override {
        (address vault_, bytes memory data_) = abi.decode(data, (address, bytes));

        if (!IRegistry(VAULT_FACTORY).isEntity(vault_)) {
            revert NotVault();
        }

        __ReentrancyGuard_init();

        vault = vault_;

        BaseParams memory baseParams = __initialize(vault_, data_);

        if (IVault(vault_).burner() == address(0) && baseParams.isBurnerHook) {
            revert NoBurner();
        }

        isBurnerHook = baseParams.isBurnerHook;
    }

    function __initialize(address vault_, bytes memory data) internal virtual returns (BaseParams memory) {}
}<|MERGE_RESOLUTION|>--- conflicted
+++ resolved
@@ -159,21 +159,6 @@
         _cumulativeSlash[subnetwork][operator].push(Time.timestamp(), cumulativeSlash(subnetwork, operator) + amount);
     }
 
-<<<<<<< HEAD
-    function _burnerOnSlash(bytes32 subnetwork, address operator, uint256 amount, uint48 captureTimestamp) internal {
-        if (isBurnerHook) {
-            address burner = IVault(vault).burner();
-            bytes memory calldata_ = abi.encodeCall(IBurner.onSlash, (subnetwork, operator, amount, captureTimestamp));
-
-            if (gasleft() < BURNER_RESERVE + BURNER_GAS_LIMIT * 64 / 63) {
-                revert InsufficientBurnerGas();
-            }
-
-            assembly ("memory-safe") {
-                pop(call(BURNER_GAS_LIMIT, burner, 0, add(calldata_, 0x20), mload(calldata_), 0, 0))
-            }
-        }
-=======
     function _delegatorOnSlash(
         bytes32 subnetwork,
         address operator,
@@ -192,7 +177,21 @@
 
     function _vaultOnSlash(uint256 amount, uint48 captureTimestamp) internal {
         IVault(vault).onSlash(amount, captureTimestamp);
->>>>>>> cc39da8f
+    }
+
+    function _burnerOnSlash(bytes32 subnetwork, address operator, uint256 amount, uint48 captureTimestamp) internal {
+        if (isBurnerHook) {
+            address burner = IVault(vault).burner();
+            bytes memory calldata_ = abi.encodeCall(IBurner.onSlash, (subnetwork, operator, amount, captureTimestamp));
+
+            if (gasleft() < BURNER_RESERVE + BURNER_GAS_LIMIT * 64 / 63) {
+                revert InsufficientBurnerGas();
+            }
+
+            assembly ("memory-safe") {
+                pop(call(BURNER_GAS_LIMIT, burner, 0, add(calldata_, 0x20), mload(calldata_), 0, 0))
+            }
+        }
     }
 
     function _initialize(
