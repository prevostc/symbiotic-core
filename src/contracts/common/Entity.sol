// SPDX-License-Identifier: BUSL-1.1
pragma solidity 0.8.25;

import {IEntity} from "../../interfaces/common/IEntity.sol";

import {Initializable} from "@openzeppelin/contracts-upgradeable/proxy/utils/Initializable.sol";

abstract contract Entity is Initializable, IEntity {
    /**
     * @inheritdoc IEntity
     */
    address public immutable FACTORY;

    /**
     * @inheritdoc IEntity
     */
    uint64 public immutable TYPE;

    modifier initialized() {
        if (!isInitialized()) {
            revert NotInitialized();
        }
        _;
    }

    constructor(address factory, uint64 type_) {
        _disableInitializers();

        FACTORY = factory;
        TYPE = type_;
    }

    /**
     * @inheritdoc IEntity
     */
<<<<<<< HEAD
    function isInitialized() public view returns (bool) {
        return _getInitializedVersion() != 0;
    }

    /**
     * @inheritdoc IEntity
     */
=======
>>>>>>> f78e6d75
    function initialize(
        bytes calldata data
    ) external initializer {
        _initialize(data);
    }

    function _initialize(
        bytes calldata
    ) internal virtual {}
}<|MERGE_RESOLUTION|>--- conflicted
+++ resolved
@@ -33,7 +33,6 @@
     /**
      * @inheritdoc IEntity
      */
-<<<<<<< HEAD
     function isInitialized() public view returns (bool) {
         return _getInitializedVersion() != 0;
     }
@@ -41,8 +40,6 @@
     /**
      * @inheritdoc IEntity
      */
-=======
->>>>>>> f78e6d75
     function initialize(
         bytes calldata data
     ) external initializer {
