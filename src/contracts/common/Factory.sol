// SPDX-License-Identifier: BUSL-1.1
pragma solidity 0.8.25;

import {Registry} from "./Registry.sol";

import {IEntity} from "../../interfaces/common/IEntity.sol";
import {IFactory} from "../../interfaces/common/IFactory.sol";

import {Clones} from "@openzeppelin/contracts/proxy/Clones.sol";
import {EnumerableSet} from "@openzeppelin/contracts/utils/structs/EnumerableSet.sol";
import {Ownable} from "@openzeppelin/contracts/access/Ownable.sol";

contract Factory is Registry, Ownable, IFactory {
    using EnumerableSet for EnumerableSet.AddressSet;
    using Clones for address;

    /**
     * @inheritdoc IFactory
     */
    mapping(uint64 type_ => bool value) public blacklisted;

    EnumerableSet.AddressSet private _whitelistedImplementations;

<<<<<<< HEAD
    modifier checkType(
        uint64 type_
    ) {
        if (type_ >= totalTypes()) {
            revert InvalidType();
        }
        _;
    }

=======
>>>>>>> f78e6d75
    constructor(
        address owner_
    ) Ownable(owner_) {}

    /**
     * @inheritdoc IFactory
     */
    function totalTypes() public view returns (uint64) {
        return uint64(_whitelistedImplementations.length());
    }

    /**
     * @inheritdoc IFactory
     */
    function implementation(
        uint64 type_
    ) public view returns (address) {
        return _whitelistedImplementations.at(type_);
    }

    /**
     * @inheritdoc IFactory
     */
    function whitelist(
        address implementation_
    ) external onlyOwner {
        if (IEntity(implementation_).FACTORY() != address(this) || IEntity(implementation_).TYPE() != totalTypes()) {
            revert InvalidImplementation();
        }
        if (!_whitelistedImplementations.add(implementation_)) {
            revert AlreadyWhitelisted();
        }

        emit Whitelist(implementation_);
    }

    /**
     * @inheritdoc IFactory
     */
    function blacklist(
        uint64 type_
    ) external onlyOwner checkType(type_) {
        if (blacklisted[type_]) {
            revert AlreadyBlacklisted();
        }

        blacklisted[type_] = true;

        emit Blacklist(type_);
    }

    /**
     * @inheritdoc IFactory
     */
    function create(uint64 type_, bool withInitialize, bytes calldata data) external returns (address entity_) {
        entity_ = implementation(type_).cloneDeterministic(keccak256(abi.encode(totalEntities(), type_, data)));

        _addEntity(entity_);

        if (withInitialize) {
            IEntity(entity_).initialize(data);
        }
    }
}<|MERGE_RESOLUTION|>--- conflicted
+++ resolved
@@ -21,7 +21,6 @@
 
     EnumerableSet.AddressSet private _whitelistedImplementations;
 
-<<<<<<< HEAD
     modifier checkType(
         uint64 type_
     ) {
@@ -31,8 +30,6 @@
         _;
     }
 
-=======
->>>>>>> f78e6d75
     constructor(
         address owner_
     ) Ownable(owner_) {}
