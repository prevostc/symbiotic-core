--- conflicted
+++ resolved
@@ -23,7 +23,6 @@
 
     EnumerableSet.AddressSet private _whitelistedImplementations;
 
-<<<<<<< HEAD
     modifier checkVersion(
         uint64 version
     ) {
@@ -33,8 +32,6 @@
         _;
     }
 
-=======
->>>>>>> f78e6d75
     constructor(
         address owner_
     ) Ownable(owner_) {}
@@ -51,14 +48,7 @@
      */
     function implementation(
         uint64 version
-<<<<<<< HEAD
     ) public view checkVersion(version) returns (address) {
-=======
-    ) public view returns (address) {
-        if (version == 0 || version > lastVersion()) {
-            revert InvalidVersion();
-        }
->>>>>>> f78e6d75
         return _whitelistedImplementations.at(version - 1);
     }
 
